--- conflicted
+++ resolved
@@ -1,10 +1,6 @@
 {
   "name": "iabtcf",
-<<<<<<< HEAD
-  "version": "1.0.0-beta.9",
-=======
   "version": "1.0.0-beta.13",
->>>>>>> 016bc0b7
   "description": "Official compliant tool suite for implementing the iab. Transparency and Consent Framework (TCF).",
   "private": true,
   "workspaces": [
