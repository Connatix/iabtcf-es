{
  "name": "iabtcf",
  "description": "Official compliant tool suite for implementing the iab. Transparency and Consent Framework (TCF).",
  "private": true,
  "workspaces": [
    "modules/testing",
    "modules/core",
    "modules/cmpapi",
    "modules/site"
  ],
  "author": "Chris Paterson <tcf@chrispaterson.io>",
  "homepage": "https://github.com/chrispaterson/iabtcf",
  "license": {
    "type": "Apache-2.0",
    "url": "https://opensource.org/licenses/apache2.0.php"
  },
  "scripts": {
    "build": "yarn workspaces run build",
    "lint": "yarn workspaces run lint",
    "test": "mocha",
<<<<<<< HEAD
    "debug": "ndb mocha",
    "serve:cov": "npx http-server ./coverage/",
    "test:cov": "rm -rf coverage; nyc --reporter html mocha",
=======
    "debug": "ndb npm test",
    "coverage": "nyc --reporter html npm run test",
>>>>>>> 26e76396
    "test:lcov": "nyc --reporter=lcov mocha",
    "upload:lcov": "cat coverage/lcov.info | coveralls"
  },
  "keywords": [
    "interactive",
    "advertising",
    "bureau",
    "iab",
    "transparency",
    "consent",
    "consentstring",
    "tcstring",
    "gvl",
    "vendor",
    "framework",
    "tcf",
    "lib",
    "library",
    "cmp",
    "2.0",
    "v2.0",
    "v2",
    "software",
    "development",
    "api",
    "kit",
    "sdk",
    "gdpr"
  ],
  "devDependencies": {
    "mocha": "6"
  }
}<|MERGE_RESOLUTION|>--- conflicted
+++ resolved
@@ -18,14 +18,9 @@
     "build": "yarn workspaces run build",
     "lint": "yarn workspaces run lint",
     "test": "mocha",
-<<<<<<< HEAD
     "debug": "ndb mocha",
     "serve:cov": "npx http-server ./coverage/",
     "test:cov": "rm -rf coverage; nyc --reporter html mocha",
-=======
-    "debug": "ndb npm test",
-    "coverage": "nyc --reporter html npm run test",
->>>>>>> 26e76396
     "test:lcov": "nyc --reporter=lcov mocha",
     "upload:lcov": "cat coverage/lcov.info | coveralls"
   },
