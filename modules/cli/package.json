{
  "name": "@iabtcf/cli",
<<<<<<< HEAD
  "version": "1.0.0-beta.9",
=======
  "version": "1.0.0-beta.13",
>>>>>>> 016bc0b7
  "description": "Decode a iab TCF (Transparency and Consent Framework) TC String via the command line",
  "author": "Chris Paterson <tcf@chrispaterson.io>",
  "homepage": "https://github.com/chrispaterson/iabtcf/tree/master/modules/cli/",
  "license": "Apache-2.0",
  "bin": {
    "tcstring": "./lib/index.js"
  },
  "files": [
    "lib/**/*"
  ],
  "scripts": {
    "build": "rm -rf lib ; tsc ; chmod a+x lib/index.js",
    "prepare": "yarn run build",
    "lint": "eslint `find src -name '*.ts'`",
    "lint:fix": "yarn run lint -- --fix"
  },
  "dependencies": {
<<<<<<< HEAD
    "@iabtcf/core": "1.0.0-beta.9"
=======
    "@iabtcf/core": "1.0.0-beta.13"
>>>>>>> 016bc0b7
  },
  "devDependencies": {
    "@typescript-eslint/eslint-plugin": "^2.10.0",
    "@typescript-eslint/parser": "^2.10.0",
    "eslint": "6.8.0",
    "source-map-support": "^0.5.12",
    "ts-node": "^8.5.4",
    "typescript": "^3.7.0"
  },
  "eslintIgnore": [
    "lib"
  ],
  "publishConfig": {
    "access": "public"
  },
  "keywords": [
    "interactive",
    "advertising",
    "bureau",
    "iab",
    "transparency",
    "consent",
    "consentstring",
    "tcstring",
    "gvl",
    "vendor",
    "framework",
    "tcf",
    "lib",
    "library",
    "cmp",
    "2.0",
    "v2.0",
    "v2",
    "software",
    "development",
    "api",
    "kit",
    "sdk",
    "gdpr"
  ],
  "repository": {
    "type": "git",
    "url": "https://github.com/chrispaterson/iabtcf.git",
    "directory": "modules/cli"
  },
  "gitHead": "fb56d5db3fbb56677a07bc99fec207394476d87f"
}<|MERGE_RESOLUTION|>--- conflicted
+++ resolved
@@ -1,10 +1,6 @@
 {
   "name": "@iabtcf/cli",
-<<<<<<< HEAD
-  "version": "1.0.0-beta.9",
-=======
   "version": "1.0.0-beta.13",
->>>>>>> 016bc0b7
   "description": "Decode a iab TCF (Transparency and Consent Framework) TC String via the command line",
   "author": "Chris Paterson <tcf@chrispaterson.io>",
   "homepage": "https://github.com/chrispaterson/iabtcf/tree/master/modules/cli/",
@@ -22,11 +18,7 @@
     "lint:fix": "yarn run lint -- --fix"
   },
   "dependencies": {
-<<<<<<< HEAD
-    "@iabtcf/core": "1.0.0-beta.9"
-=======
     "@iabtcf/core": "1.0.0-beta.13"
->>>>>>> 016bc0b7
   },
   "devDependencies": {
     "@typescript-eslint/eslint-plugin": "^2.10.0",
