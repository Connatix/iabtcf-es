{
  "name": "@iabtcf/testing",
<<<<<<< HEAD
  "version": "1.0.0-beta.9",
=======
  "version": "1.0.0-beta.13",
>>>>>>> 016bc0b7
  "description": "Shared testing utilities",
  "author": "Chris Paterson <tcf@chrispaterson.io>",
  "homepage": "https://github.com/chrispaterson/iabtcf",
  "license": "Apache-2.0",
  "main": "lib/index.js",
  "types": "lib/index.d.ts",
  "files": [
    "lib/*",
    "lib/**/*"
  ],
  "scripts": {
    "build": "../build ; cp -r src/vendorlist lib/",
    "prepack": "yarn run build",
    "lint": "eslint `find src -name '*.ts'`",
    "lint:fix": "yarn run lint --fix"
  },
  "dependencies": {
<<<<<<< HEAD
    "@iabtcf/core": "1.0.0-beta.9",
=======
    "@iabtcf/core": "1.0.0-beta.13",
>>>>>>> 016bc0b7
    "@types/sinon": "^7.0.13",
    "@types/sinon-chai": "3.2.2",
    "sinon": "^7.3.2",
    "sinon-chai": "^3.3.0"
  },
  "devDependencies": {
    "eslint": "6.8.0",
    "mocha": "^6.2.2",
    "source-map-support": "^0.5.12",
    "terser": "^4.6.3",
    "ts-node": "^8.3.0",
    "typescript": "3.7.2"
  },
  "eslintIgnore": [
    "lib"
  ],
  "keywords": [
    "interactive",
    "advertising",
    "bureau",
    "iab",
    "transparency",
    "consent",
    "consentstring",
    "tcstring",
    "gvl",
    "vendor",
    "framework",
    "tcf",
    "lib",
    "library",
    "cmp",
    "2.0",
    "v2.0",
    "v2",
    "software",
    "development",
    "api",
    "kit",
    "sdk",
    "gdpr"
  ],
  "repository": {
    "type": "git",
    "url": "https://github.com/chrispaterson/iabtcf-es.git",
    "directory": "modules/testing"
  },
  "gitHead": "fb56d5db3fbb56677a07bc99fec207394476d87f"
}<|MERGE_RESOLUTION|>--- conflicted
+++ resolved
@@ -1,10 +1,6 @@
 {
   "name": "@iabtcf/testing",
-<<<<<<< HEAD
-  "version": "1.0.0-beta.9",
-=======
   "version": "1.0.0-beta.13",
->>>>>>> 016bc0b7
   "description": "Shared testing utilities",
   "author": "Chris Paterson <tcf@chrispaterson.io>",
   "homepage": "https://github.com/chrispaterson/iabtcf",
@@ -22,11 +18,7 @@
     "lint:fix": "yarn run lint --fix"
   },
   "dependencies": {
-<<<<<<< HEAD
-    "@iabtcf/core": "1.0.0-beta.9",
-=======
     "@iabtcf/core": "1.0.0-beta.13",
->>>>>>> 016bc0b7
     "@types/sinon": "^7.0.13",
     "@types/sinon-chai": "3.2.2",
     "sinon": "^7.3.2",
