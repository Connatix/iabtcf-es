--- conflicted
+++ resolved
@@ -15,14 +15,8 @@
     "lib/**/*"
   ],
   "scripts": {
-<<<<<<< HEAD
-    "docs": "typedoc --ignoreCompilerErrors --tsconfig ./tsconfig.json  src",
-    "prepare": "npm run build",
-    "build": "rm -rf lib ; tsc",
-=======
     "build": "rm -r lib ; tsc",
     "prepare": "yarn run build",
->>>>>>> bd2aa450
     "lint": "eslint ./src/**/*.ts",
     "lint:fix": "yarn run lint -- --fix"
   },
