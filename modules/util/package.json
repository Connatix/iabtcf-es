{
  "name": "@iabtcf/util",
<<<<<<< HEAD
  "version": "1.0.0-beta.9",
=======
  "version": "1.0.0-beta.13",
>>>>>>> 016bc0b7
  "description": "Shared Utilties for the iabtcf",
  "author": "Chris Paterson <tcf@chrispaterson.io>",
  "homepage": "https://github.com/chrispaterson/iabtcf/tree/master/modules/core/",
  "license": "Apache-2.0",
  "main": "lib/index.js",
  "types": "lib/index.d.ts",
  "files": [
    "lib/**/*"
  ],
  "scripts": {
    "prepack": "yarn run build",
    "build": "../build",
    "lint": "eslint `find test src -name '*.ts'`",
    "lint:fix": "yarn run lint -- --fix",
    "debug": "ndb yarn test --no-timeouts",
    "serve:cov": "npx http-server ./coverage/",
    "test": "cd ../testing && yarn build && cd - && mocha `find test -name '*.test.ts'`",
    "test:cov": "rm -rf coverage; nyc --reporter=html mocha `find test -name '*.test.ts'`",
    "test:lcov": "nyc --reporter=lcov mocha `find test -name '*.test.ts'`"
  },
  "devDependencies": {
    "@istanbuljs/nyc-config-typescript": "^0.1.3",
    "@types/sinon": "^7.0.13",
    "@types/sinon-chai": "3.2.2",
    "@typescript-eslint/eslint-plugin": "^2.10.0",
    "@typescript-eslint/parser": "^2.10.0",
    "coveralls": "^3.0.4",
    "eslint": "6.8.0",
    "jscover": "^1.0.0",
    "jsdom": "15.1.1",
    "jsdom-global": "3.0.2",
    "mocha": "^6.2.2",
    "mocha-lcov-reporter": "^1.3.0",
    "ndb": "^1.1.4",
    "nyc": "^14.1.1",
    "sinon": "^7.3.2",
    "sinon-chai": "^3.3.0",
    "source-map-support": "^0.5.12",
    "terser": "^4.6.3",
    "ts-node": "^8.3.0",
    "typescript": "^3.7.0"
  },
  "eslintIgnore": [
    "lib"
  ],
  "publishConfig": {
    "access": "public"
  },
  "keywords": [
    "interactive",
    "advertising",
    "bureau",
    "iab",
    "transparency",
    "consent",
    "consentstring",
    "tcstring",
    "gvl",
    "vendor",
    "framework",
    "tcf",
    "lib",
    "library",
    "cmp",
    "2.0",
    "v2.0",
    "v2",
    "software",
    "development",
    "api",
    "kit",
    "sdk",
    "gdpr"
  ],
  "repository": {
    "type": "git",
    "url": "https://github.com/chrispaterson/iabtcf.git",
    "directory": "modules/core"
  },
  "gitHead": "fb56d5db3fbb56677a07bc99fec207394476d87f"
}<|MERGE_RESOLUTION|>--- conflicted
+++ resolved
@@ -1,10 +1,6 @@
 {
   "name": "@iabtcf/util",
-<<<<<<< HEAD
-  "version": "1.0.0-beta.9",
-=======
   "version": "1.0.0-beta.13",
->>>>>>> 016bc0b7
   "description": "Shared Utilties for the iabtcf",
   "author": "Chris Paterson <tcf@chrispaterson.io>",
   "homepage": "https://github.com/chrispaterson/iabtcf/tree/master/modules/core/",
