--- conflicted
+++ resolved
@@ -87,26 +87,8 @@
 
     const clonedTcModel = tcModel.clone();
 
-<<<<<<< HEAD
-    if (clonedTcModel.isValid()) {
-
-      this.tcModel = clonedTcModel;
-
-      if (this.tcModelChangeEventCallback) {
-
-        this.tcModelChangeEventCallback();
-
-      }
-
-    } else {
-
-      throw new Error(ValidationMessages.TC_MODEL_INVALID);
-
-    }
-=======
     this.tcModel = clonedTcModel;
     this.tcModelChangeEventCallback();
->>>>>>> d8490f1c
 
   }
 
