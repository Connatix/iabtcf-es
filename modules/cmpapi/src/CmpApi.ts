<<<<<<< HEAD
import {TCModel, TCString} from '@iabtcf/core';
import {Commands} from './Commands';

import {Ping, TCData} from './model';

import {InAppTCDataBuilder, TCDataBuilder} from './model/builder';
import {Return} from './model/Return';

import {CmpStatus, DisplayStatus, EventStatus} from './model/status';

import {ArgSet, Callback, IATCDataCallback, PageCallHandler, Param, PingCallback, TCDataCallback} from './Types';
=======
import {
  TCModel,
  TCString,
} from '@iabtcf/core';

import {
  Ping,
} from './model';

import {
  CmpStatus,
  DisplayStatus,
  EventStatus,
} from './model/status';

import {
  InAppTCDataBuilder,
  TCDataBuilder,
  PingBuilder,
} from './model/builder';

import {
  Param,
  ArgSet,
  TCDataCallback,
  IATCDataCallback,
  PingCallback,
  Callback,
} from './Types';
>>>>>>> 44026c1d

export type Numberish = number | string;

/**
 * Consent Management Platform API
 */
export class CmpApi {

  private static readonly API_FUNCTION_NAME: string = '__tcfapi';
  private static readonly API_LOCATOR_NAME: string = '__tcfapiLocator';

  private static NOT_SUPPORTED: string = 'not supported by this CMP';
  private static EXISTING_CMP: string = 'CMP Exists already – cannot create';
  private static TC_MODEL_INVALID: string = 'CMP Model is not in a valid state';

  private tcModel: TCModel;
  private tcString: TCString = new TCString();

  private gdprApplies: boolean;
  private eventStatus: EventStatus;
  private cmpStatus: CmpStatus = CmpStatus.LOADING;
  private displayStatus: DisplayStatus = DisplayStatus.HIDDEN;

  private cmpId: number;
  private cmpVersion: number;
  private tcfPolicyVersion: number = 2;

  private queuedArgSets: ArgSet[];
  private eventArgSets: ArgSet[];

  private win: Window = window;
  private customMethods = {};

  // Todo: should we type this?

  public constructor(cmpId: number, cmpVersion: number) {

    this.cmpId = cmpId;
    this.cmpVersion = cmpVersion;

    /**
     * Check for locator frame, if there is a stub then this should have been
     * created if not, we'll need to create it to be able to handle other
     * frames calling
     */

    let frame = this.win;
    let locatorFrameExists = false;

    while (frame) {

      try {

        /**
         * throws a reference error if no frames exist
         */

        if (frame.frames[CmpApi.API_LOCATOR_NAME]) {

          locatorFrameExists = true;
          break;

        }

      } catch (ignore) {}

      if (frame === this.win.top) {

        break;

      }

      frame = frame.parent;

    }

    if (locatorFrameExists) {

      /**
       * If the locator frame exists, then that could mean one of two things:
       * either 1. it's the stub, or 2. it's another CMP.  If it's the stub
       * we'll want to capture the queue, otherwise we'll just die because we
       * can't have two CMPs on a page
       */

      if (frame === this.win) {

        /**
         * This is the same window as ours, now we can create the API lets see
         * if this is the stub
         */

        this.win[CmpApi.API_FUNCTION_NAME]('ping', 2, (ping: Ping): void => {

          if (!ping.cmpLoaded && ping.cmpStatus === CmpStatus.STUB) {

            /**
             * this is our stub, we are all clear to load the full API
             */

            try {

              this.queuedArgSets = this.win[CmpApi.API_FUNCTION_NAME]();

            } catch (ignore) {

              this.queuedArgSets = [];

            }

            /**
             * Hook up handlePageCall function
             */
            /* eslint-disable-next-line */
            this.win[CmpApi.API_FUNCTION_NAME] = this.getPageCallHandler();

          } else {

            /**
             * Something exists on this page already, so we're not going to create an API
             */

            throw new Error(CmpApi.EXISTING_CMP);

          }

        });

      } else {

        throw new Error(CmpApi.EXISTING_CMP);

      }

    } else {

      /**
       * A stub didn't exist, so we have free reign to do whatever we want now.
       */

      this.addFrame();

      /**
       * Hook up handlePageCall function
       */
      /* eslint-disable-next-line */
      this.win[CmpApi.API_FUNCTION_NAME] = this.getPageCallHandler();

    }

  }

  private addFrame(): void {

    const doc = this.win.document;

    if (doc.body) {

      /**
       * check for body tag – otherwise we'll be
       * be having a hard time appending a child
       * to it if it doesn't exist
       */

      const iframe = doc.createElement('iframe');

      iframe.style.cssText = 'display:none';
      iframe.name = CmpApi.API_LOCATOR_NAME;
      doc.body.appendChild(iframe);

    } else {

      /**
       * Wait for the body tag to exist.
       */

      setTimeout(this.addFrame, 5);

    }

  }

  public setTCModel(tcm: TCModel, eventStatus?: EventStatus): void {

    if (tcm.isValid()) {

      this.tcModel = tcm;
      this.eventStatus = eventStatus || this.eventStatus;
      this.processQueues();

    } else {

      throw new Error(CmpApi.TC_MODEL_INVALID);

    }

  }

  public setGdprApplies(applies: boolean): void {

    this.gdprApplies = applies;

  }

  public setCmpStatus(cmpStatus: CmpStatus): void {

    this.cmpStatus = cmpStatus;

  }

  public setDisplayStatus(displayStatus: DisplayStatus): void {

    this.displayStatus = displayStatus;

  }

  /**
   * getTCData - Public-facing CMP API commands
   *
   * @param {TCDataCallback} callback - callback to call when function
   * @param {number[]} vendors? - optional list of vendor ids
   * @return {void}
   */
  public getTCData(callback: TCDataCallback, vendors?: number[]): void{

    if (this.tcModel) {

      const tcData = new TCData(this.tcModel, this.tcString.encode(this.tcModel), this.eventStatus);
      this.setReturnFields(tcData);
      callback(tcData, true);

    } else {

      // queue it until we can build it
    }

  }

  public ping(callback: PingCallback): void {

    const ping = new Ping();
    this.setReturnFields(ping);

    if (this.tcModel) {

      ping.gvlVersion = this.tcModel.gvl.gvlSpecificationVersion;

    }

    ping.apiVersion = '3'; // todo: Where do I get this?
    ping.cmpStatus = this.cmpStatus;
    ping.displayStatus = this.displayStatus;
    ping.cmpLoaded = true;

    callback(ping);

  }

  /**
   * Sets all the fields on a Return object using current cmp api data
   * @param {Return} returnObj a Return object
   */
  private setReturnFields(returnObj: Return): void {

    returnObj.cmpId = this.cmpId;
    returnObj.cmpVersion = this.cmpVersion;
    returnObj.gdprApplies = this.gdprApplies;
    returnObj.tcfPolicyVersion = this.tcfPolicyVersion;

  }

  public getInAppTCData(callback: IATCDataCallback): void {

    const builder: InAppTCDataBuilder = new InAppTCDataBuilder();

    if (builder.isBuildable()) {

      callback(builder.build(), true);

    } else {

      // queue it until we can build it
    }

  }

  public addEventListener(callback: TCDataCallback): void {

    const builder: TCDataBuilder = new TCDataBuilder();

    if (builder.isBuildable()) {

      callback(builder.build(), true);

    } else {

      // queue it until we can build it
    }

  }

  public removeEventListener(callback: TCDataCallback, registeredCallback: TCDataCallback): void {
  }

  // eslint-disable-next-line valid-jsdoc
  /**
   * Returns the page call handler function with a reference to this api
   * @return PageCallHandler
   */
  private getPageCallHandler(): PageCallHandler {

    return (command: string, version: number, callback: Callback, param?: Param): void => {

      const _this = this;

      _this.handlePageCall(command, version, callback, param);

    };

  }

  /**
   * Handler for page calls
   */
  /* eslint-disable-next-line */
  private handlePageCall(command: string, version: number, callback: Callback, param?: Param): void {

    this.validateCommand(command, version, callback);

    switch (command) {

      case Commands.PING: {

        this.ping(callback as PingCallback);
        break;

      }

      case Commands.GET_TC_DATA: {

        this.getTCData(callback as TCDataCallback, param as number[]);
        break;

      }

      case Commands.ADD_EVENT_LISTENER: {

        this.addEventListener(callback as TCDataCallback);
        break;

      }

      case Commands.REMOVE_EVENT_LISTENER: {

        this.removeEventListener(callback as TCDataCallback, callback as TCDataCallback);
        break;

      }

      default: {

        // check if trying to execute a custom command
        if (typeof this.customMethods[command] === 'function') {

          // execute custom methods

        }

        this.error(`${command} command ${CmpApi.NOT_SUPPORTED}`);
        break;

      }

    }

  }

  /**
   * Validates that the parameters used to execute a command are valid
   * @param command
   * @param version
   * @param callback
   */
  private validateCommand(command: string, version: number, callback: Callback): void {

    // todo: what about params?

    if (!command) {

      this.error(`Command string must not be null or empty.`);

    }

    if (version !== 2) {

      this.error(`Version ${version} ${CmpApi.NOT_SUPPORTED}`);

    }

    if (typeof callback !== 'function') {

      this.error(`callback required`);

    }

  }

  private error(msg: string): void {

    console.error(msg);

  }

  private processQueues() {

  }

}<|MERGE_RESOLUTION|>--- conflicted
+++ resolved
@@ -1,4 +1,3 @@
-<<<<<<< HEAD
 import {TCModel, TCString} from '@iabtcf/core';
 import {Commands} from './Commands';
 
@@ -6,25 +5,6 @@
 
 import {InAppTCDataBuilder, TCDataBuilder} from './model/builder';
 import {Return} from './model/Return';
-
-import {CmpStatus, DisplayStatus, EventStatus} from './model/status';
-
-import {ArgSet, Callback, IATCDataCallback, PageCallHandler, Param, PingCallback, TCDataCallback} from './Types';
-=======
-import {
-  TCModel,
-  TCString,
-} from '@iabtcf/core';
-
-import {
-  Ping,
-} from './model';
-
-import {
-  CmpStatus,
-  DisplayStatus,
-  EventStatus,
-} from './model/status';
 
 import {
   InAppTCDataBuilder,
@@ -40,7 +20,6 @@
   PingCallback,
   Callback,
 } from './Types';
->>>>>>> 44026c1d
 
 export type Numberish = number | string;
 
