--- conflicted
+++ resolved
@@ -35,10 +35,6 @@
    * display status is 'hidden'.  If this is the first time the valid `TCModel`
    * is set Event is fired and EventStatus is 'tcloaded', subsequent sets event
    * is fired and 'useractioncomplete' is the EventStatus
-<<<<<<< HEAD
-   * other than `null` or a valid `TCModel` is set
-=======
->>>>>>> 9e8c20b4
    */
   public setTcModel(tcModel: TCModel | null): void | never {
 
