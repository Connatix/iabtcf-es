import {TCModel} from '@iabtcf/core';
import {CmpData} from '../cmpdata';
import {CmpStatus, DisplayStatus, EventStatus} from '../status';
import {ValidationMessages} from '../validation';

/**
 * Cmp service handles the actions requested by the cmp
 */
export class CmpService {

  private readonly cmpData: CmpData;

  /**
   * Constructor
   * @param {CmpData} cmpData
   */
  public constructor(cmpData: CmpData) {

    this.cmpData = cmpData;

  }

  /**
   * Sets the new TCModel with side-effects:
   *    - sets gdprApplies to `true` or `false` depending on whether a
   *      `TCModel` or `null` is passed.
   *    - CMP Status set to 'loaded' if anything is set
   *    - Display Status set to 'disabled' or 'hidden' depending on whether a
   *      `TCModel` or `null` is passed.
   *    - Event Status set to 'useractionscomplete' or 'tcloaded' only when a
   *      `TCModel` is set.  Which one is determined by whether this is the
   *      first or nth time a `TCModel` is set.
   * @param {TCModel | null} tcModel - if null: gdprApplies = false and display
   * status is 'disabled'. If a valid `TCModel` is set gdprApplies = true and
   * display status is 'hidden'.  If this is the first time the valid `TCModel`
   * is set Event is fired and EventStatus is 'tcloaded', subsequent sets event
   * is fired and 'useractioncomplete' is the EventStatus
<<<<<<< HEAD
=======
   * @return {void | never} - returns nothing, but throws an error if something
>>>>>>> 52f21e6e
   * other than `null` or a valid `TCModel` is set
   */
  public setTcModel(tcModel: TCModel | null): void | never {

    this.throwIfCmpApiIsDisabled();

    /**
     * if this is a TCModel, then we know that GDPRApplies.  Otherwise if they
     * set explicitly to null then we know that they intend to state that GDPR
     * does not apply.  If it's something else... Then blowup!
     */
    this.cmpData.setCmpStatus(CmpStatus.LOADED);

    if (tcModel instanceof TCModel) {

      this.cmpData.setGdprApplies(true);
      this.cmpData.setDisplayStatus(DisplayStatus.HIDDEN);

      if (this.cmpData.tcModelIsSet) {

        this.cmpData.setEventStatus(EventStatus.USER_ACTION_COMPLETE);

      } else {

        this.cmpData.setEventStatus(EventStatus.TC_LOADED);

      }

      this.cmpData.setTCModel(tcModel);

    } else if (tcModel === null) {

      this.cmpData.setGdprApplies(false);
      this.cmpData.setDisplayStatus(DisplayStatus.DISABLED);

    } else {

      // awwwww hell no... what did you pass me?
      throw new Error(`Invalid value (${tcModel}) passed for tcModel`);

    }

  }

  /**
   * Sets statuses associated with the Cmp Ui being visible or not
   * @param {boolean} isVisible
   */
  public setUiVisible(isVisible: boolean): void {

    this.throwIfCmpApiIsDisabled();

    if (isVisible) {

      this.cmpData.setDisplayStatus(DisplayStatus.VISIBLE);
      this.cmpData.setEventStatus(EventStatus.CMP_UI_SHOWN);

    } else {

      this.cmpData.setDisplayStatus(DisplayStatus.DISABLED);
      this.cmpData.setEventStatus(EventStatus.TC_LOADED);

    }

  }

  /**
   * Disables the CmpApi from serving anything but ping and custom commands by
   * setting cmp status to error This can not be undone
   */
  public disable(): void {

    this.cmpData.setDisabledByCmp(true);
    this.cmpData.setCmpStatus(CmpStatus.ERROR);

  }

  /**
   * Throws an error if the Cmp has disabled the CmpApi
   */
  private throwIfCmpApiIsDisabled(): void {

    if (this.cmpData.getDisabledByCmp()) {

      /**
       * If the CMP set the disabled state, throw an error.
       */

      throw new Error(ValidationMessages.CMP_API_IN_DISABLED_STATE);

    }

  }

}<|MERGE_RESOLUTION|>--- conflicted
+++ resolved
@@ -35,10 +35,7 @@
    * display status is 'hidden'.  If this is the first time the valid `TCModel`
    * is set Event is fired and EventStatus is 'tcloaded', subsequent sets event
    * is fired and 'useractioncomplete' is the EventStatus
-<<<<<<< HEAD
-=======
    * @return {void | never} - returns nothing, but throws an error if something
->>>>>>> 52f21e6e
    * other than `null` or a valid `TCModel` is set
    */
   public setTcModel(tcModel: TCModel | null): void | never {
