import {GVL, TCModel} from '@iabtcf/core';
import {assert} from 'chai';
import {createStub} from '../dev/stub';
import {
  CmpApi,
  EventStatus,
  GlobalVendorList,
  IATCDataCallback,
  InAppTCData,
  Ping,
  PingCallback,
  RemoveListenerCallback,
  TCData,
  TCDataCallback,
  VendorListCallback,
} from '../src';
import {CustomCommandRegistration} from '../src/command';
import {ValidationMessages} from '../src/validation';
import {createValidTCModel, gvl} from './utils';

interface TestData {
  testString: string;
  testNum: number;
}

const API_FUNCTION_NAME = '__tcfapi';

const win: Window = window;

const createGetTCDataCallback = (done, eventStatus?: EventStatus): TCDataCallback => {

  return (tcData: TCData | null, success: boolean): void => {

    assert.isTrue(success, 'getTCData was not successful');
    assert.isNotNull(tcData, 'getTCData returned null tcData');
    // @ts-ignore
    assert.equal(tcData.eventStatus, eventStatus ? eventStatus : EventStatus.USER_ACTION_COMPLETE, 'Event status did not match set value');

    // Todo: Check the object more thoroughly

    done();

  };

<<<<<<< HEAD
};
=======
  const createGetTCDataCallback = (done: () => void, eventStatus: EventStatus = EventStatus.USER_ACTION_COMPLETE): TCDataCallback => {
>>>>>>> 714ae0e9

describe('CmpApi', (): void => {

  /**
   * Create the __tcfapi stub
   */
  createStub();

<<<<<<< HEAD
  const custCommandTestData: TestData = {testString: 'There was a farmer who had a dog, and DOG_NAME was his name-o', testNum: 42};
=======
      assert.isTrue(success, 'getTCData was not successful');
      assert.isNotNull(tcData, 'getTCData returned null tcData');
      // @ts-ignore
      assert.equal(tcData.eventStatus, eventStatus, 'Event status did not match set value');
>>>>>>> 714ae0e9

  /**
   * An array of custom commands
   * @type {{customFunction: (version: string, callback: (obj: object) => void) => void; command: string}[]}
   */
  const customCommands: CustomCommandRegistration[] = [
    {command: 'testCustomCommand', customFunction: (version: string, callback: (obj: object) => void): void => {

      const _testData = custCommandTestData;
      callback({..._testData, testString: _testData.testString.replace('DOG_NAME', 'BINGO')});

    }},
  ];

  // eslint-disable-next-line no-unused-vars
  let cmpApi: CmpApi;

  describe('Creation', (): void => {

    describe('Before creation of a new instance of CmpApi:', (): void => {

      it('Stub exists', (done): void => {

        assert.isFunction(win[API_FUNCTION_NAME], 'Stub is not a function.');

        const callback: PingCallback = (pingReturn: Ping | null): void => {

          assert.isNotNull(pingReturn, 'Stub Ping return is null');

          if (pingReturn) {

            assert.equal(pingReturn.cmpStatus, 'stubCMP', 'Stub is not in a valid state');

          }

          done();

        };

        win[API_FUNCTION_NAME]('ping', 2, callback);

      });

    });

    describe('After creation of a new instance of CmpApi:', (): void => {

      it('Page handler is created and is a function', (): void => {

        cmpApi = new CmpApi(1, 3, customCommands);

        assert.isFunction(win[API_FUNCTION_NAME], 'Page handler was not created or not a function');

      });

      it('Creation of a new CmpApi instance throws an error', (): void => {

        assert.throws((): CmpApi | never => new CmpApi(1, 3), ValidationMessages.EXISTING_CMP);

      });

      it('ping works', (done): void => {

        const callback: PingCallback = (pingReturn: Ping | null): void => {

          assert.isNotNull(pingReturn, 'Ping returned null');
          done();

        };

        win[API_FUNCTION_NAME]('ping', 2, callback);

      });

      it('Setting invalid TcModel throws error', (): void => {

        const tcModel = new TCModel();

        assert.throws((): never | TCModel => cmpApi.tcModel = tcModel, ValidationMessages.TC_MODEL_INVALID);

      });

      it('setTCModel works', (): void => {

        assert.doesNotThrow((): TCModel => cmpApi.tcModel = createValidTCModel(gvl), 'setTCModel threw an error');

      });

      describe('Custom Commands:', (): void => {

        it('custom command works', (done): void => {

          const param = 'BINGO';
          const expectedTestString = custCommandTestData.testString.replace('DOG_NAME', param);

          const callback = (data: TestData): void => {

            assert.isNotNull(data, 'custom command returned null data');
            assert.strictEqual(data.testString, expectedTestString);
            done();

          };

          win[API_FUNCTION_NAME](customCommands[0].command, 2, callback, param);

        });

        it('Command fails if command is not supported', (done): void => {

          const callback: PingCallback = (pingReturn: Ping | null): void => {

            assert.isNull(pingReturn, 'Ping returned null');
            done();

          };

          win[API_FUNCTION_NAME]('asdfasdf', 2, callback);

        });

        it('Command fails if command is not a string', (done): void => {

          const callback: PingCallback = (pingReturn: Ping | null): void => {

            assert.isNull(pingReturn, 'Ping returned null');
            done();

          };

          win[API_FUNCTION_NAME](2, 2, callback);

        });

        it('Command fails if version is an integer less than 2', (done): void => {

          const callback: PingCallback = (pingReturn: Ping | null): void => {

            assert.isNull(pingReturn, 'Ping not null');
            done();

          };

          win[API_FUNCTION_NAME]('ping', 1, callback);

        });

        it('Command fails when using an object as version', (done): void => {

          const callback: PingCallback = (pingReturn: Ping | null): void => {

            assert.isNull(pingReturn, 'Ping is not null');
            done();

          };

          win[API_FUNCTION_NAME]('ping', {}, callback);

        });

        // Todo: how to test this
        // it('Command fails when callback is not a function', (done): void => {
        //
        //   const callback: PingCallback = (pingReturn: Ping | null) => {
        //
        //     assert.isNull(pingReturn, 'Ping is not null');
        //     done();
        //
        //   };
        //
        //   win[API_FUNCTION_NAME]('ping', 2, callback);
        //
        // });

      });

      describe('getTCData', (): void => {

        it('getTCData works and returns tc loaded for event status', (done): void => {

          const getTCDataCallback = createGetTCDataCallback(done, EventStatus.TC_LOADED);

          win[API_FUNCTION_NAME]('getTCData', 2, getTCDataCallback);

        });

        it('getTCData returns user action complete after setting TcData a second time', (done): void => {

          cmpApi.tcModel = createValidTCModel(gvl);

          const getTCDataCallback = createGetTCDataCallback(done);

          win[API_FUNCTION_NAME]('getTCData', 2, getTCDataCallback);

        });

        it('getTCData is queued if an invalid TcModel is set', (done): void => {

          assert.throws((): TCModel => cmpApi.tcModel = new TCModel(), ValidationMessages.TC_MODEL_INVALID);

          const getTCDataCallback = createGetTCDataCallback(done);

          win[API_FUNCTION_NAME]('getTCData', 2, getTCDataCallback, [1, 2, 3, 12, 37, 48]);

          cmpApi.tcModel = createValidTCModel(gvl);

        });

        it('getTCData works with vendor ids', (done): void => {

          const callback: TCDataCallback = (tcData: TCData | null, success: boolean): void => {

            assert.isTrue(success, 'getTCData was not successful');
            assert.isNotNull(tcData, 'getTCData returned null tcData');
            // @ts-ignore
            assert.equal(tcData.eventStatus, EventStatus.USER_ACTION_COMPLETE, 'Event status did not match set value');

            // Todo: Check the object more thoroughly

            done();

          };

          win[API_FUNCTION_NAME]('getTCData', 2, callback, [1, 2, 3, 12, 37, 48]);

        });

        it('getTCData fails when using invalid vendor ids', (done): void => {

          const callback: TCDataCallback = (tcData: TCData | null, success: boolean): void => {

            assert.isFalse(success, 'success was true');
            assert.isNull(tcData, 'tcData was not null');
            done();

          };

          win[API_FUNCTION_NAME]('getTCData', 2, callback, [1.5, 2]);

        });

      });

      describe('getInAppTCData', (): void => {

        it('getInAppTCData works', (done): void => {

          cmpApi.tcModel = createValidTCModel(gvl);

          const callback: IATCDataCallback = (inAppTcData: InAppTCData | null, success: boolean): void => {

            assert.isTrue(success, 'getInAppTCData was not successful');
            assert.isNotNull(inAppTcData, 'getInAppTCData returned null tcData');

            if (inAppTcData) {

              assert.equal((inAppTcData.purpose.consents as string).charAt(0), '1', 'Purpose Consent did not match set value');
              assert.equal((inAppTcData.purpose.consents as string).charAt(1), '0', 'Purpose Consent did not match set value');
              // @ts-ignore
              assert.equal(inAppTcData.eventStatus, EventStatus.USER_ACTION_COMPLETE, 'Event status did not match set value');

            }

            // Todo: Check the object more thoroughly

            done();

          };

          win[API_FUNCTION_NAME]('getInAppTCData', 2, callback);

        });

      });

      describe('EventListeners', (): void => {

        let addEventListenerCallback;

        const getAddEventListenerCallback = (callCount: number, maxCallCount: number, done): TCDataCallback => {

          return (tcData: TCData | null, success: boolean): void => {

            callCount++;

            assert.isTrue(success, 'addEventListener was not successful');
            assert.isNotNull(tcData, 'addEventListener returned null tcData');

            if (tcData) {

              assert.equal(tcData.purpose.consents['3'], true, 'Purpose Consent did not match set value');
              assert.equal(tcData.purpose.consents['2'], false, 'Purpose Consent did not match set value');
              // @ts-ignore
              assert.equal(tcData.eventStatus, EventStatus.USER_ACTION_COMPLETE, 'Event status did not match set value');

            }

            assert.isFalse(callCount > maxCallCount, 'addEventListenerCallback called after it was removed');

            // Todo: Check the object more thoroughly
            if (callCount === maxCallCount) {

              done();

            }

          };

        };

        describe('addEventListener', (): void => {

          it('addEventListener works', (done): void => {

            const callCount = 0;
            const maxCallCount = 3;

            addEventListenerCallback = getAddEventListenerCallback(callCount, maxCallCount, done);

            win[API_FUNCTION_NAME]('addEventListener', 2, addEventListenerCallback);

            const tcModel = new TCModel(gvl);
            tcModel.cmpId = 2
            ;
            tcModel.cmpVersion = 1;

            // full consent!
            tcModel.setAll();

            tcModel.purposeConsents.unset(2);
            tcModel.vendorConsents.unset(37);

            cmpApi.tcModel = tcModel;
            cmpApi.tcModel = tcModel;
            cmpApi.tcModel = tcModel;

          });

        });

        describe('removeEventListener', (): void => {

          it('removeEventListener works', (done): void => {

            const callback: RemoveListenerCallback = (success: boolean | null): void => {

              assert.isTrue(success, 'removeEventListener did not return successful');

              // Try setting tc model to trigger addEventListenerCallback more times then it was expected
              const tcModel = new TCModel(gvl);
              tcModel.cmpId = 2
              ;
              tcModel.cmpVersion = 1;

              // full consent!
              tcModel.setAll();

              tcModel.purposeConsents.unset(2);
              tcModel.vendorConsents.unset(37);

              cmpApi.tcModel = tcModel;

              done();

            };

            win[API_FUNCTION_NAME]('removeEventListener', 2, callback, addEventListenerCallback);

          });

        });

      });

      describe('getVendorList', (): void => {

        GVL.baseUrl = 'https://vendorlist.consensu.org/v2';

        it('getVendorList works', (done): void => {

          const callback: VendorListCallback = (gvl: GlobalVendorList | null, success: boolean): void => {

            assert.isTrue(success, 'success was false');
            assert.isNotNull(gvl, 'gvl was null');
            done();

          };

          win[API_FUNCTION_NAME]('getVendorList', 2, callback, 2);

        });

        it('getVendorList works using 5 as the version', (done): void => {

          const callback: VendorListCallback = (gvl: GlobalVendorList | null, success: boolean): void => {

            assert.isTrue(success, 'success was false');
            assert.isNotNull(gvl, 'gvl was null');
            done();

          };

          win[API_FUNCTION_NAME]('getVendorList', 2, callback, 5);

        });

        it('getVendorList works when using "LATEST as version"', (done): void => {

          const callback: VendorListCallback = (gvl: GlobalVendorList | null, success: boolean): void => {

            assert.isTrue(success, 'success was false');
            assert.isNotNull(gvl, 'gvl was null');
            done();

          };

          win[API_FUNCTION_NAME]('getVendorList', 2, callback, 'LATEST');

        });

        // Todo: this isn't correct. It is supposed to be 0 or greater is valid
        it('getVendorList fails when using 0 as version', (done): void => {

          const callback: VendorListCallback = (gvl: GlobalVendorList | null, success: boolean): void => {

            assert.isFalse(success, 'success was true');
            assert.isNull(gvl, 'gvl was not null');
            done();

          };

          win[API_FUNCTION_NAME]('getVendorList', 2, callback, 0);

        });

        it('getVendorList fails when using "SOMETHING" as version', (done): void => {

          const callback: VendorListCallback = (gvl: GlobalVendorList | null, success: boolean): void => {

            assert.isFalse(success, 'success was true');
            assert.isNull(gvl, 'gvl was not null');
            done();

          };

          win[API_FUNCTION_NAME]('getVendorList', 2, callback, 'SOMETHING');

        });

      });

      describe('Disable CmpApi', (): void => {

        it('getTCData does not work after setting disabled', (done): void => {

          cmpApi.disable();

          const getTCDataCallback = createGetTCDataCallback((): void => {

            assert.isFalse(true, 'getTCData works after setting disabled');

          });

          win[API_FUNCTION_NAME]('getTCData', 2, getTCDataCallback, [1, 2, 3, 12, 37, 48]);

          // wait one second and call it done
          setTimeout((): void => done(), 1000);

        });

        it('ping still works after setting disabled', (done): void => {

          const callback: PingCallback = (pingReturn: Ping | null): void => {

            assert.isNotNull(pingReturn, 'Ping returned null');
            assert.equal((pingReturn as Ping).cmpStatus, 'error', 'CmpStatus is not error');
            done();

          };

          win[API_FUNCTION_NAME]('ping', 2, callback);

        });

        it('Set TcData throws error', (): void => {

          cmpApi.disable();

          assert.throws(
            (): never | TCModel => cmpApi.tcModel = createValidTCModel(gvl),
            ValidationMessages.CMP_API_IN_DISABLED_STATE
          );

        });

        it('Set uiVisible throws error', (): void => {

          cmpApi.disable();

          assert.throws((): never | boolean => cmpApi.uiVisible = true, ValidationMessages.CMP_API_IN_DISABLED_STATE);

        });

      });

    });

  });

});<|MERGE_RESOLUTION|>--- conflicted
+++ resolved
@@ -27,14 +27,14 @@
 
 const win: Window = window;
 
-const createGetTCDataCallback = (done, eventStatus?: EventStatus): TCDataCallback => {
+const createGetTCDataCallback = (done: () => void, eventStatus: EventStatus = EventStatus.USER_ACTION_COMPLETE): TCDataCallback => {
 
   return (tcData: TCData | null, success: boolean): void => {
 
     assert.isTrue(success, 'getTCData was not successful');
     assert.isNotNull(tcData, 'getTCData returned null tcData');
     // @ts-ignore
-    assert.equal(tcData.eventStatus, eventStatus ? eventStatus : EventStatus.USER_ACTION_COMPLETE, 'Event status did not match set value');
+    assert.equal(tcData.eventStatus, eventStatus, 'Event status did not match set value');
 
     // Todo: Check the object more thoroughly
 
@@ -42,11 +42,8 @@
 
   };
 
-<<<<<<< HEAD
 };
-=======
-  const createGetTCDataCallback = (done: () => void, eventStatus: EventStatus = EventStatus.USER_ACTION_COMPLETE): TCDataCallback => {
->>>>>>> 714ae0e9
+  
 
 describe('CmpApi', (): void => {
 
@@ -55,14 +52,8 @@
    */
   createStub();
 
-<<<<<<< HEAD
+
   const custCommandTestData: TestData = {testString: 'There was a farmer who had a dog, and DOG_NAME was his name-o', testNum: 42};
-=======
-      assert.isTrue(success, 'getTCData was not successful');
-      assert.isNotNull(tcData, 'getTCData returned null tcData');
-      // @ts-ignore
-      assert.equal(tcData.eventStatus, eventStatus, 'Event status did not match set value');
->>>>>>> 714ae0e9
 
   /**
    * An array of custom commands
