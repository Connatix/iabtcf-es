--- conflicted
+++ resolved
@@ -257,8 +257,6 @@
 
         });
 
-<<<<<<< HEAD
-=======
         it('getTCData works with vendor ids', (done): void => {
 
           const callback: TCDataCallback = (tcData: TCData | null, success: boolean): void => {
@@ -278,7 +276,6 @@
 
         });
 
->>>>>>> 33ef03c2
         it('getTCData fails when using invalid vendor ids', (done): void => {
 
           const callback: TCDataCallback = (tcData: TCData | null, success: boolean): void => {
