import {GVL, TCModel} from '@iabtcf/core';
import {assert} from 'chai';
import {createStub} from '../../../dev/stub';
import {
  CmpApi,
  EventStatus,
  GlobalVendorList,
  IATCDataCallback,
  InAppTCData,
  Ping,
  PingCallback,
  RemoveListenerCallback,
  TCData,
  TCDataCallback,
  VendorListCallback,
} from '../src';
import {CustomCommandRegistration} from '../src/command';
import {ValidationMessages} from '../src/validation';
import {createValidTCModel, gvl} from './utils';

interface TestData {
  testString: string;
  testNum: number;
}

const API_FUNCTION_NAME = '__tcfapi';

const win: Window = window;

const createGetTCDataCallback =
  (done: () => void, eventStatus: EventStatus = EventStatus.USER_ACTION_COMPLETE): TCDataCallback => {

    return (tcData: TCData | null, success: boolean): void => {

      assert.isTrue(success, 'getTCData was not successful');
      assert.isNotNull(tcData, 'getTCData returned null tcData');
      // @ts-ignore
      assert.equal(tcData.eventStatus, eventStatus, 'Event status did not match set value');

      // Todo: Check the object more thoroughly

      done();

    };

  };

describe('CmpApi', (): void => {

  /**
   * Create the __tcfapi stub
   */
  createStub();

  const custCommandTestData: TestData = {testString: 'There was a farmer who had a dog, and DOG_NAME was his name-o', testNum: 42};

  /**
   * An array of custom commands
   * @type {{customFunction: (version: string, callback: (obj: object) => void) => void; command: string}[]}
   */
  const customCommands: CustomCommandRegistration[] = [
    {command: 'testCustomCommand', customFunction: (version: string, callback: (obj: object) => void): void => {

      const _testData = custCommandTestData;
      callback({..._testData, testString: _testData.testString.replace('DOG_NAME', 'BINGO')});

    }},
  ];

  // eslint-disable-next-line no-unused-vars
  let cmpApi: CmpApi;

  describe('Creation', (): void => {

    describe('Before creation of a new instance of CmpApi:', (): void => {

      it('Stub exists', (done): void => {

        assert.isFunction(win[API_FUNCTION_NAME], 'Stub is not a function.');

        const callback: PingCallback = (pingReturn: Ping | null): void => {

          assert.isNotNull(pingReturn, 'Stub Ping return is null');

          if (pingReturn) {

            assert.equal(pingReturn.cmpStatus, 'stubCMP', 'Stub is not in a valid state');

          }

          done();

        };

        win[API_FUNCTION_NAME]('ping', 2, callback);

      });

    });

    describe('After creation of a new instance of CmpApi:', (): void => {

      it('Page handler is created and is a function', (): void => {

        cmpApi = new CmpApi(1, 3, customCommands);

        assert.isFunction(win[API_FUNCTION_NAME], 'Page handler was not created or not a function');

      });

      it('Creation of a new CmpApi instance throws an error', (): void => {

        assert.throws((): CmpApi | never => new CmpApi(1, 3), ValidationMessages.EXISTING_CMP);

      });

      it('ping works', (done): void => {

        const callback: PingCallback = (pingReturn: Ping | null): void => {

          assert.isNotNull(pingReturn, 'Ping returned null');
          done();

        };

        win[API_FUNCTION_NAME]('ping', 2, callback);

      });

      it('Setting invalid TcModel throws error', (): void => {

        const tcModel = new TCModel();

        assert.throws((): never | TCModel => cmpApi.tcModel = tcModel, ValidationMessages.TC_MODEL_INVALID);

      });

      it('setTCModel works', (): void => {

        assert.doesNotThrow((): TCModel => cmpApi.tcModel = createValidTCModel(gvl), 'setTCModel threw an error');

      });

      describe('Custom Commands:', (): void => {

        it('custom command works', (done): void => {

          const param = 'BINGO';
          const expectedTestString = custCommandTestData.testString.replace('DOG_NAME', param);

          const callback = (data: TestData): void => {

            assert.isNotNull(data, 'custom command returned null data');
            assert.strictEqual(data.testString, expectedTestString);
            done();

          };

          win[API_FUNCTION_NAME](customCommands[0].command, 2, callback, param);

        });

        it('Command fails if command is not supported', (done): void => {

          const callback: PingCallback = (pingReturn: Ping | null): void => {

            assert.isNull(pingReturn, 'Ping returned null');
            done();

          };

          win[API_FUNCTION_NAME]('asdfasdf', 2, callback);

        });

        it('Command fails if command is not a string', (done): void => {

          const callback: PingCallback = (pingReturn: Ping | null): void => {

            assert.isNull(pingReturn, 'Ping returned null');
            done();

          };

          win[API_FUNCTION_NAME](2, 2, callback);

        });

        it('Command fails if version is an integer less than 2', (done): void => {

          const callback: PingCallback = (pingReturn: Ping | null): void => {

            assert.isNull(pingReturn, 'Ping not null');
            done();

          };

          win[API_FUNCTION_NAME]('ping', 1, callback);

        });

        it('Command fails when using an object as version', (done): void => {

          const callback: PingCallback = (pingReturn: Ping | null): void => {

            assert.isNull(pingReturn, 'Ping is not null');
            done();

          };

          win[API_FUNCTION_NAME]('ping', {}, callback);

        });

        // Todo: how to test this
        // it('Command fails when callback is not a function', (done): void => {
        //
        //   const callback: PingCallback = (pingReturn: Ping | null) => {
        //
        //     assert.isNull(pingReturn, 'Ping is not null');
        //     done();
        //
        //   };
        //
        //   win[API_FUNCTION_NAME]('ping', 2, callback);
        //
        // });

      });

<<<<<<< HEAD
=======
      it('ping works', (done): void => {

        const callback: PingCallback = (pingReturn: Ping | null): void => {

          assert.isNotNull(pingReturn, 'Ping returned null');
          done();

        };

        win[API_FUNCTION_NAME]('ping', 2, callback);

      });

      it('setTCModel works', (): void => {

        assert.doesNotThrow((): TCModel => cmpApi.tcModel = createValidTCModel(), 'setTCModel threw an error');

      });

      it('custom command works', (done): void => {

        const param = 'BINGO';
        const expectedTestString = testData.testString.replace('DOG_NAME', param);

        const callback = (data: TestData): void => {

          assert.isNotNull(data, 'custom command returned null data');
          assert.strictEqual(data.testString, expectedTestString);
          done();

        };

        win[API_FUNCTION_NAME](customCommands[0].command, 2, callback, param);

      });

>>>>>>> 40709386
      describe('getTCData', (): void => {

        it('getTCData works and returns tc loaded for event status', (done): void => {

          const getTCDataCallback = createGetTCDataCallback(done, EventStatus.TC_LOADED);

          win[API_FUNCTION_NAME]('getTCData', 2, getTCDataCallback);

        });

        it('getTCData returns user action complete after setting TcData a second time', (done): void => {

          cmpApi.tcModel = createValidTCModel(gvl);

          const getTCDataCallback = createGetTCDataCallback(done);

          win[API_FUNCTION_NAME]('getTCData', 2, getTCDataCallback);

        });

<<<<<<< HEAD
        it('getTCData is queued if an invalid TcModel is set', (done): void => {

          assert.throws((): TCModel => cmpApi.tcModel = new TCModel(), ValidationMessages.TC_MODEL_INVALID);

          const getTCDataCallback = createGetTCDataCallback(done);

          win[API_FUNCTION_NAME]('getTCData', 2, getTCDataCallback, [1, 2, 3, 12, 37, 48]);

          cmpApi.tcModel = createValidTCModel(gvl);

        });

        it('getTCData works with vendor ids', (done): void => {

          const callback: TCDataCallback = (tcData: TCData | null, success: boolean): void => {

            assert.isTrue(success, 'getTCData was not successful');
            assert.isNotNull(tcData, 'getTCData returned null tcData');
            // @ts-ignore
            assert.equal(tcData.eventStatus, EventStatus.USER_ACTION_COMPLETE, 'Event status did not match set value');

            // Todo: Check the object more thoroughly

            done();

          };

          win[API_FUNCTION_NAME]('getTCData', 2, callback, [1, 2, 3, 12, 37, 48]);

        });

=======
>>>>>>> 40709386
        it('getTCData fails when using invalid vendor ids', (done): void => {

          const callback: TCDataCallback = (tcData: TCData | null, success: boolean): void => {

            assert.isFalse(success, 'success was true');
            assert.isNull(tcData, 'tcData was not null');
            done();

          };

          win[API_FUNCTION_NAME]('getTCData', 2, callback, [1.5, 2]);

        });

      });

      describe('getInAppTCData', (): void => {

        it('getInAppTCData works', (done): void => {

          cmpApi.tcModel = createValidTCModel(gvl);

          const callback: IATCDataCallback = (inAppTcData: InAppTCData | null, success: boolean): void => {

            assert.isTrue(success, 'getInAppTCData was not successful');
            assert.isNotNull(inAppTcData, 'getInAppTCData returned null tcData');

            if (inAppTcData) {

              assert.equal((inAppTcData.purpose.consents as string).charAt(0), '1', 'Purpose Consent did not match set value');
              assert.equal((inAppTcData.purpose.consents as string).charAt(1), '0', 'Purpose Consent did not match set value');
              // @ts-ignore
              assert.equal(inAppTcData.eventStatus, EventStatus.USER_ACTION_COMPLETE, 'Event status did not match set value');

            }

            // Todo: Check the object more thoroughly

            done();

          };

          win[API_FUNCTION_NAME]('getInAppTCData', 2, callback);

        });

      });

      describe('EventListeners', (): void => {

        let addEventListenerCallback;

        const getAddEventListenerCallback = (callCount: number, maxCallCount: number, done): TCDataCallback => {

          return (tcData: TCData | null, success: boolean): void => {

            callCount++;

            assert.isTrue(success, 'addEventListener was not successful');
            assert.isNotNull(tcData, 'addEventListener returned null tcData');

            if (tcData) {

              assert.equal(tcData.purpose.consents['3'], true, 'Purpose Consent did not match set value');
              assert.equal(tcData.purpose.consents['2'], false, 'Purpose Consent did not match set value');
              // @ts-ignore
              assert.equal(tcData.eventStatus, EventStatus.USER_ACTION_COMPLETE, 'Event status did not match set value');

            }

            assert.isFalse(callCount > maxCallCount, 'addEventListenerCallback called after it was removed');

            // Todo: Check the object more thoroughly
            if (callCount === maxCallCount) {

              done();

            }

          };

        };

        describe('addEventListener', (): void => {

          it('addEventListener works', (done): void => {

            const callCount = 0;
            const maxCallCount = 3;

            addEventListenerCallback = getAddEventListenerCallback(callCount, maxCallCount, done);

            win[API_FUNCTION_NAME]('addEventListener', 2, addEventListenerCallback);

            const tcModel = new TCModel(gvl);
            tcModel.cmpId = 2
            ;
            tcModel.cmpVersion = 1;

            // full consent!
            tcModel.setAll();

            tcModel.purposeConsents.unset(2);
            tcModel.vendorConsents.unset(37);

            cmpApi.tcModel = tcModel;
            cmpApi.tcModel = tcModel;
            cmpApi.tcModel = tcModel;

          });

        });

        describe('removeEventListener', (): void => {

          it('removeEventListener works', (done): void => {

            const callback: RemoveListenerCallback = (success: boolean | null): void => {

              assert.isTrue(success, 'removeEventListener did not return successful');

              // Try setting tc model to trigger addEventListenerCallback more times then it was expected
              const tcModel = new TCModel(gvl);
              tcModel.cmpId = 2
              ;
              tcModel.cmpVersion = 1;

              // full consent!
              tcModel.setAll();

              tcModel.purposeConsents.unset(2);
              tcModel.vendorConsents.unset(37);

              cmpApi.tcModel = tcModel;

              done();

            };

            win[API_FUNCTION_NAME]('removeEventListener', 2, callback, addEventListenerCallback);

          });

        });

      });

      describe('getVendorList', (): void => {

        GVL.baseUrl = 'https://vendorlist.consensu.org/v2';

        it('getVendorList works', (done): void => {

          const callback: VendorListCallback = (gvl: GlobalVendorList | null, success: boolean): void => {

            assert.isTrue(success, 'success was false');
            assert.isNotNull(gvl, 'gvl was null');
            done();

          };

          win[API_FUNCTION_NAME]('getVendorList', 2, callback, 2);

        });

        it('getVendorList works using 5 as the version', (done): void => {

          const callback: VendorListCallback = (gvl: GlobalVendorList | null, success: boolean): void => {

            assert.isTrue(success, 'success was false');
            assert.isNotNull(gvl, 'gvl was null');
            done();

          };

          win[API_FUNCTION_NAME]('getVendorList', 2, callback, 5);

        });

        it('getVendorList works when using "LATEST as version"', (done): void => {

          const callback: VendorListCallback = (gvl: GlobalVendorList | null, success: boolean): void => {

            assert.isTrue(success, 'success was false');
            assert.isNotNull(gvl, 'gvl was null');
            done();

          };

          win[API_FUNCTION_NAME]('getVendorList', 2, callback, 'LATEST');

        });

        // Todo: this isn't correct. It is supposed to be 0 or greater is valid
        it('getVendorList fails when using 0 as version', (done): void => {

          const callback: VendorListCallback = (gvl: GlobalVendorList | null, success: boolean): void => {

            assert.isFalse(success, 'success was true');
            assert.isNull(gvl, 'gvl was not null');
            done();

          };

          win[API_FUNCTION_NAME]('getVendorList', 2, callback, 0);

        });

        it('getVendorList fails when using "SOMETHING" as version', (done): void => {

          const callback: VendorListCallback = (gvl: GlobalVendorList | null, success: boolean): void => {

            assert.isFalse(success, 'success was true');
            assert.isNull(gvl, 'gvl was not null');
            done();

          };

          win[API_FUNCTION_NAME]('getVendorList', 2, callback, 'SOMETHING');

        });

      });

      describe('Disable CmpApi', (): void => {

        it('getTCData does not work after setting disabled', (done): void => {

          cmpApi.disable();

          const getTCDataCallback = createGetTCDataCallback((): void => {

            assert.isFalse(true, 'getTCData works after setting disabled');

          });

          win[API_FUNCTION_NAME]('getTCData', 2, getTCDataCallback, [1, 2, 3, 12, 37, 48]);

          // wait one second and call it done
          setTimeout((): void => done(), 1000);

        });

        it('ping still works after setting disabled', (done): void => {

          const callback: PingCallback = (pingReturn: Ping | null): void => {

            assert.isNotNull(pingReturn, 'Ping returned null');
            assert.equal((pingReturn as Ping).cmpStatus, 'error', 'CmpStatus is not error');
            done();

          };

          win[API_FUNCTION_NAME]('ping', 2, callback);

        });

        it('Set TcData throws error', (): void => {

          cmpApi.disable();

          assert.throws(
            (): never | TCModel => cmpApi.tcModel = createValidTCModel(gvl),
            ValidationMessages.CMP_API_IN_DISABLED_STATE
          );

        });

        it('Set uiVisible throws error', (): void => {

          cmpApi.disable();

          assert.throws((): never | boolean => cmpApi.uiVisible = true, ValidationMessages.CMP_API_IN_DISABLED_STATE);

        });

      });

    });

  });

});<|MERGE_RESOLUTION|>--- conflicted
+++ resolved
@@ -127,14 +127,6 @@
 
       });
 
-      it('Setting invalid TcModel throws error', (): void => {
-
-        const tcModel = new TCModel();
-
-        assert.throws((): never | TCModel => cmpApi.tcModel = tcModel, ValidationMessages.TC_MODEL_INVALID);
-
-      });
-
       it('setTCModel works', (): void => {
 
         assert.doesNotThrow((): TCModel => cmpApi.tcModel = createValidTCModel(gvl), 'setTCModel threw an error');
@@ -228,45 +220,23 @@
 
       });
 
-<<<<<<< HEAD
-=======
-      it('ping works', (done): void => {
-
-        const callback: PingCallback = (pingReturn: Ping | null): void => {
-
-          assert.isNotNull(pingReturn, 'Ping returned null');
-          done();
-
-        };
-
-        win[API_FUNCTION_NAME]('ping', 2, callback);
-
-      });
-
-      it('setTCModel works', (): void => {
-
-        assert.doesNotThrow((): TCModel => cmpApi.tcModel = createValidTCModel(), 'setTCModel threw an error');
-
-      });
-
-      it('custom command works', (done): void => {
-
-        const param = 'BINGO';
-        const expectedTestString = testData.testString.replace('DOG_NAME', param);
-
-        const callback = (data: TestData): void => {
-
-          assert.isNotNull(data, 'custom command returned null data');
-          assert.strictEqual(data.testString, expectedTestString);
-          done();
-
-        };
-
-        win[API_FUNCTION_NAME](customCommands[0].command, 2, callback, param);
-
-      });
-
->>>>>>> 40709386
+      // it('custom command works', (done): void => {
+      //
+      //   const param = 'BINGO';
+      //   const expectedTestString = custCommandTestData.testString.replace('DOG_NAME', param);
+      //
+      //   const callback = (data: TestData): void => {
+      //
+      //     assert.isNotNull(data, 'custom command returned null data');
+      //     assert.strictEqual(data.testString, expectedTestString);
+      //     done();
+      //
+      //   };
+      //
+      //   win[API_FUNCTION_NAME](customCommands[0].command, 2, callback, param);
+      //
+      // });
+
       describe('getTCData', (): void => {
 
         it('getTCData works and returns tc loaded for event status', (done): void => {
@@ -287,40 +257,6 @@
 
         });
 
-<<<<<<< HEAD
-        it('getTCData is queued if an invalid TcModel is set', (done): void => {
-
-          assert.throws((): TCModel => cmpApi.tcModel = new TCModel(), ValidationMessages.TC_MODEL_INVALID);
-
-          const getTCDataCallback = createGetTCDataCallback(done);
-
-          win[API_FUNCTION_NAME]('getTCData', 2, getTCDataCallback, [1, 2, 3, 12, 37, 48]);
-
-          cmpApi.tcModel = createValidTCModel(gvl);
-
-        });
-
-        it('getTCData works with vendor ids', (done): void => {
-
-          const callback: TCDataCallback = (tcData: TCData | null, success: boolean): void => {
-
-            assert.isTrue(success, 'getTCData was not successful');
-            assert.isNotNull(tcData, 'getTCData returned null tcData');
-            // @ts-ignore
-            assert.equal(tcData.eventStatus, EventStatus.USER_ACTION_COMPLETE, 'Event status did not match set value');
-
-            // Todo: Check the object more thoroughly
-
-            done();
-
-          };
-
-          win[API_FUNCTION_NAME]('getTCData', 2, callback, [1, 2, 3, 12, 37, 48]);
-
-        });
-
-=======
->>>>>>> 40709386
         it('getTCData fails when using invalid vendor ids', (done): void => {
 
           const callback: TCDataCallback = (tcData: TCData | null, success: boolean): void => {
