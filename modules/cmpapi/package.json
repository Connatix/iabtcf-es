{
  "name": "@iabtcf/cmpapi",
  "version": "1.0.0-beta.0",
  "description": "Ensures other in-page digital marketing technologies have access to CMP transparency and consent information for the iab. Transparency and Consent Framework (TCF).",
  "author": "Chris Paterson <tcf@chrispaterson.io>",
  "homepage": "https://github.com/chrispaterson/iabtcf/tree/master/cmpapi/",
  "license": {
    "type": "Apache-2.0",
    "url": "https://opensource.org/licenses/apache2.0.php"
  },
  "main": "lib/index.js",
  "types": "lib/index.d.ts",
  "files": [
    "lib/**/*"
  ],
  "scripts": {
<<<<<<< HEAD
=======
    "test": "mocha",
    "build": "rm -rf lib ; tsc",
>>>>>>> 26e76396
    "docs": "typedoc --ignoreCompilerErrors --tsconfig ./tsconfig.json  src",
    "prepare": "yarn run build",
    "build": "rm -r lib ; tsc",
    "lint": "eslint ./src/**/*.ts ./test/**/*.ts",
    "lint:fix": "yarn run lint -- --fix",
    "debug": "ndb yarn test",
    "test": "mocha",
    "test:cov": "nyc mocha",
    "test:lcov": "nyc --reporter=lcov mocha"
  },
  "dependencies": {
    "@iabtcf/core": "^1.0.0-beta.0"
  },
  "devDependencies": {
    "@iabtcf/testing": "^1.0.0-beta.0",
    "@istanbuljs/nyc-config-typescript": "^0.1.3",
    "@types/mocha": "^5.2.7",
    "@types/sinon": "^7.0.13",
    "@types/sinon-chai": "3.2.2",
    "@typescript-eslint/eslint-plugin": "^2.10.0",
    "@typescript-eslint/parser": "^2.10.0",
    "chai": "^4.2.0",
    "coveralls": "^3.0.4",
    "eslint": "^5.0.0",
    "eslint-config-google": "^0.14.0",
    "eslint-plugin-import": "^2.19.1",
    "eslint-plugin-json": "^2.0.1",
    "jscover": "^1.0.0",
    "jsdom": "15.1.1",
    "jsdom-global": "3.0.2",
    "mocha": "^6.2.2",
    "mocha-lcov-reporter": "^1.3.0",
    "ndb": "^1.1.4",
    "nyc": "^14.1.1",
    "sinon": "^7.3.2",
    "sinon-chai": "^3.3.0",
    "source-map-support": "^0.5.12",
    "ts-node": "^8.5.4",
    "typedoc": "^0.14.2",
    "typescript": "^3.7.0"
  },
  "eslintIgnore": [
    "lib"
  ],
  "publishConfig": {
    "access": "public"
  },
  "keywords": [
    "interactive",
    "advertising",
    "bureau",
    "iab",
    "transparency",
    "consent",
    "consentstring",
    "tcstring",
    "gvl",
    "vendor",
    "framework",
    "tcf",
    "lib",
    "library",
    "cmp",
    "2.0",
    "v2.0",
    "v2",
    "software",
    "development",
    "api",
    "kit",
    "sdk",
    "gdpr"
  ],
  "repository": {
    "type": "git",
    "url": "https://github.com/chrispaterson/iabtcf-es.git",
    "directory": "modules/cmpapi"
  },
  "gitHead": "5b4d74172887c1c8301ae5d28027af810aa03272"
}<|MERGE_RESOLUTION|>--- conflicted
+++ resolved
@@ -14,11 +14,6 @@
     "lib/**/*"
   ],
   "scripts": {
-<<<<<<< HEAD
-=======
-    "test": "mocha",
-    "build": "rm -rf lib ; tsc",
->>>>>>> 26e76396
     "docs": "typedoc --ignoreCompilerErrors --tsconfig ./tsconfig.json  src",
     "prepare": "yarn run build",
     "build": "rm -r lib ; tsc",
