{
  "name": "@iabtcf/cmpapi",
<<<<<<< HEAD
  "version": "1.0.0-beta.9",
=======
  "version": "1.0.0-beta.13",
>>>>>>> 016bc0b7
  "description": "Ensures other in-page digital marketing technologies have access to CMP transparency and consent information for the iab. Transparency and Consent Framework (TCF).",
  "author": "Chris Paterson <tcf@chrispaterson.io>",
  "homepage": "https://github.com/chrispaterson/iabtcf/tree/master/cmpapi/",
  "license": "Apache-2.0",
  "main": "lib/index.js",
  "types": "lib/index.d.ts",
  "files": [
    "lib/**/*"
  ],
  "scripts": {
    "docs": "typedoc --ignoreCompilerErrors --tsconfig ./tsconfig.json  src",
    "prepack": "yarn run build",
    "build": "../build",
    "lint": "eslint `find test src -name '*.ts'`",
    "lint:fix": "yarn run lint -- --fix",
    "debug": "ndb yarn test --no-timeouts",
    "serve:cov": "npx http-server ./coverage/",
    "test": "mocha `find test -name '*.test.ts'`",
    "test:cov": "rm -rf coverage; nyc --reporter=html mocha `find test -name '*.test.ts'`",
    "test:lcov": "nyc --reporter=lcov mocha `find test -name '*.test.ts'`"
  },
  "dependencies": {
<<<<<<< HEAD
    "@iabtcf/core": "1.0.0-beta.9",
    "@iabtcf/util": "1.0.0-beta.9"
  },
  "devDependencies": {
    "@iabtcf/stub": "1.0.0-beta.9",
    "@iabtcf/testing": "1.0.0-beta.9",
=======
    "@iabtcf/core": "1.0.0-beta.13",
    "@iabtcf/util": "1.0.0-beta.13"
  },
  "devDependencies": {
    "@iabtcf/stub": "1.0.0-beta.13",
    "@iabtcf/testing": "1.0.0-beta.13",
>>>>>>> 016bc0b7
    "@istanbuljs/nyc-config-typescript": "^0.1.3",
    "@types/mocha": "^5.2.7",
    "@types/sinon": "7.0.13",
    "@types/sinon-chai": "3.2.2",
    "@typescript-eslint/eslint-plugin": "^2.10.0",
    "@typescript-eslint/parser": "^2.10.0",
    "chai": "^4.2.0",
    "coveralls": "^3.0.4",
    "eslint": "6.8.0",
    "eslint-config-google": "^0.14.0",
    "eslint-plugin-import": "^2.19.1",
    "eslint-plugin-json": "^2.0.1",
    "jscover": "^1.0.0",
    "jsdom": "15.1.1",
    "jsdom-global": "3.0.2",
    "mocha": "^6.2.2",
    "mocha-lcov-reporter": "^1.3.0",
    "ndb": "^1.1.4",
    "nyc": "^14.1.1",
    "sinon": "^8.0.1",
    "sinon-chai": "3.3.0",
    "source-map-support": "^0.5.12",
    "terser": "^4.6.3",
    "ts-node": "^8.5.4",
    "typedoc": "^0.14.2",
    "typescript": "^3.7.0"
  },
  "eslintIgnore": [
    "lib"
  ],
  "publishConfig": {
    "access": "public"
  },
  "keywords": [
    "interactive",
    "advertising",
    "bureau",
    "iab",
    "transparency",
    "consent",
    "consentstring",
    "tcstring",
    "gvl",
    "vendor",
    "framework",
    "tcf",
    "lib",
    "library",
    "cmp",
    "2.0",
    "v2.0",
    "v2",
    "software",
    "development",
    "api",
    "kit",
    "sdk",
    "gdpr"
  ],
  "repository": {
    "type": "git",
    "url": "https://github.com/chrispaterson/iabtcf.git",
    "directory": "modules/cmpapi"
  },
  "gitHead": "fb56d5db3fbb56677a07bc99fec207394476d87f"
}<|MERGE_RESOLUTION|>--- conflicted
+++ resolved
@@ -1,10 +1,6 @@
 {
   "name": "@iabtcf/cmpapi",
-<<<<<<< HEAD
-  "version": "1.0.0-beta.9",
-=======
   "version": "1.0.0-beta.13",
->>>>>>> 016bc0b7
   "description": "Ensures other in-page digital marketing technologies have access to CMP transparency and consent information for the iab. Transparency and Consent Framework (TCF).",
   "author": "Chris Paterson <tcf@chrispaterson.io>",
   "homepage": "https://github.com/chrispaterson/iabtcf/tree/master/cmpapi/",
@@ -27,21 +23,12 @@
     "test:lcov": "nyc --reporter=lcov mocha `find test -name '*.test.ts'`"
   },
   "dependencies": {
-<<<<<<< HEAD
-    "@iabtcf/core": "1.0.0-beta.9",
-    "@iabtcf/util": "1.0.0-beta.9"
-  },
-  "devDependencies": {
-    "@iabtcf/stub": "1.0.0-beta.9",
-    "@iabtcf/testing": "1.0.0-beta.9",
-=======
     "@iabtcf/core": "1.0.0-beta.13",
     "@iabtcf/util": "1.0.0-beta.13"
   },
   "devDependencies": {
     "@iabtcf/stub": "1.0.0-beta.13",
     "@iabtcf/testing": "1.0.0-beta.13",
->>>>>>> 016bc0b7
     "@istanbuljs/nyc-config-typescript": "^0.1.3",
     "@types/mocha": "^5.2.7",
     "@types/sinon": "7.0.13",
