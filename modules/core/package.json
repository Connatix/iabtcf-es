{
  "name": "@iabtcf/core",
  "version": "1.0.0-beta.0",
  "description": "Ensures consistent encoding and decoding of TC Signals for the iab. Transparency and Consent Framework (TCF).",
  "author": "Chris Paterson <tcf@chrispaterson.io>",
  "homepage": "https://github.com/chrispaterson/iabtcf/tree/master/modules/core/",
  "license": {
    "type": "Apache-2.0",
    "url": "https://opensource.org/licenses/apache2.0.php"
  },
  "main": "lib/index.js",
  "types": "lib/index.d.ts",
  "files": [
    "lib/**/*"
  ],
  "scripts": {
    "docs": "typedoc --ignoreCompilerErrors --tsconfig ./tsconfig.json  src",
<<<<<<< HEAD
    "prepare": "yarn run build",
    "build": "rm -rf lib ; tsc",
    "debug": "ndb yarn test",
    "lint": "eslint ./src/**/*.ts ./test/**/*.ts",
    "lint:fix": "yarn run lint -- --fix",
=======
    "prepare": "npm run build",
    "build": "rm -rf lib ; tsc",
>>>>>>> 26e76396
    "test": "mocha",
    "test:cov": "nyc mocha",
    "test:lcov": "nyc --reporter=lcov mocha"
  },
  "devDependencies": {
    "@iabtcf/testing": "^1.0.0-beta.0",
    "@istanbuljs/nyc-config-typescript": "^0.1.3",
    "@types/sinon": "^7.0.13",
    "@types/sinon-chai": "3.2.2",
    "@typescript-eslint/eslint-plugin": "^2.10.0",
    "@typescript-eslint/parser": "^2.10.0",
    "coveralls": "^3.0.4",
    "eslint": "^5.0.0",
    "jscover": "^1.0.0",
    "jsdom": "15.1.1",
    "jsdom-global": "3.0.2",
    "mocha": "^6.2.2",
    "mocha-lcov-reporter": "^1.3.0",
    "ndb": "^1.1.4",
    "nyc": "^14.1.1",
    "sinon": "^7.3.2",
    "sinon-chai": "^3.3.0",
    "source-map-support": "^0.5.12",
    "ts-node": "^8.3.0",
    "typedoc": "^0.15.0",
    "typescript": "^3.7.0"
  },
  "eslintIgnore": [
    "lib"
  ],
  "publishConfig": {
    "access": "public"
  },
  "keywords": [
    "interactive",
    "advertising",
    "bureau",
    "iab",
    "transparency",
    "consent",
    "consentstring",
    "tcstring",
    "gvl",
    "vendor",
    "framework",
    "tcf",
    "lib",
    "library",
    "cmp",
    "2.0",
    "v2.0",
    "v2",
    "software",
    "development",
    "api",
    "kit",
    "sdk",
    "gdpr"
  ],
  "repository": {
    "type": "git",
    "url": "https://github.com/chrispaterson/iabtcf-es.git",
    "directory": "modules/core"
  },
  "gitHead": "5b4d74172887c1c8301ae5d28027af810aa03272"
}<|MERGE_RESOLUTION|>--- conflicted
+++ resolved
@@ -15,16 +15,11 @@
   ],
   "scripts": {
     "docs": "typedoc --ignoreCompilerErrors --tsconfig ./tsconfig.json  src",
-<<<<<<< HEAD
     "prepare": "yarn run build",
     "build": "rm -rf lib ; tsc",
     "debug": "ndb yarn test",
     "lint": "eslint ./src/**/*.ts ./test/**/*.ts",
     "lint:fix": "yarn run lint -- --fix",
-=======
-    "prepare": "npm run build",
-    "build": "rm -rf lib ; tsc",
->>>>>>> 26e76396
     "test": "mocha",
     "test:cov": "nyc mocha",
     "test:lcov": "nyc --reporter=lcov mocha"
