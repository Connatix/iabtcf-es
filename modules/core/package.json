{
  "name": "@iabtcf/core",
<<<<<<< HEAD
  "version": "1.0.0-beta.9",
=======
  "version": "1.0.0-beta.13",
>>>>>>> 016bc0b7
  "description": "Ensures consistent encoding and decoding of TC Signals for the iab. Transparency and Consent Framework (TCF).",
  "author": "Chris Paterson <tcf@chrispaterson.io>",
  "homepage": "https://github.com/chrispaterson/iabtcf/tree/master/modules/core/",
  "license": "Apache-2.0",
  "main": "lib/index.js",
  "types": "lib/index.d.ts",
  "files": [
    "lib/**/*"
  ],
  "scripts": {
    "docs": "typedoc --ignoreCompilerErrors --tsconfig ./tsconfig.json  src",
    "prepack": "yarn run build",
    "build": "../build",
    "lint": "eslint `find test src -name '*.ts'`",
    "lint:fix": "yarn run lint -- --fix",
    "debug": "ndb yarn test --no-timeouts",
    "serve:cov": "npx http-server ./coverage/",
    "test": "cd ../testing && yarn build && cd - && mocha `find test -name '*.test.ts'`",
    "test:cov": "rm -rf coverage; nyc --reporter=html mocha `find test -name '*.test.ts'`",
    "test:lcov": "nyc --reporter=lcov mocha `find test -name '*.test.ts'`"
  },
  "dependencies": {
<<<<<<< HEAD
    "@iabtcf/util": "1.0.0-beta.9"
  },
  "devDependencies": {
    "@iabtcf/testing": "1.0.0-beta.9",
=======
    "@iabtcf/util": "1.0.0-beta.13"
  },
  "devDependencies": {
    "@iabtcf/testing": "1.0.0-beta.13",
>>>>>>> 016bc0b7
    "@istanbuljs/nyc-config-typescript": "^0.1.3",
    "@types/sinon": "^7.0.13",
    "@types/sinon-chai": "3.2.2",
    "@typescript-eslint/eslint-plugin": "^2.10.0",
    "@typescript-eslint/parser": "^2.10.0",
    "coveralls": "^3.0.4",
    "eslint": "6.8.0",
    "jscover": "^1.0.0",
    "jsdom": "15.1.1",
    "jsdom-global": "3.0.2",
    "mocha": "^6.2.2",
    "mocha-lcov-reporter": "^1.3.0",
    "ndb": "^1.1.4",
    "nyc": "^14.1.1",
    "sinon": "^7.3.2",
    "sinon-chai": "^3.3.0",
    "source-map-support": "^0.5.12",
    "terser": "^4.6.3",
    "ts-node": "^8.3.0",
    "typedoc": "^0.15.0",
    "typescript": "^3.7.0"
  },
  "eslintIgnore": [
    "lib"
  ],
  "publishConfig": {
    "access": "public"
  },
  "keywords": [
    "interactive",
    "advertising",
    "bureau",
    "iab",
    "transparency",
    "consent",
    "consentstring",
    "tcstring",
    "gvl",
    "vendor",
    "framework",
    "tcf",
    "lib",
    "library",
    "cmp",
    "2.0",
    "v2.0",
    "v2",
    "software",
    "development",
    "api",
    "kit",
    "sdk",
    "gdpr"
  ],
  "repository": {
    "type": "git",
    "url": "https://github.com/chrispaterson/iabtcf.git",
    "directory": "modules/core"
  },
  "gitHead": "fb56d5db3fbb56677a07bc99fec207394476d87f"
}<|MERGE_RESOLUTION|>--- conflicted
+++ resolved
@@ -1,10 +1,6 @@
 {
   "name": "@iabtcf/core",
-<<<<<<< HEAD
-  "version": "1.0.0-beta.9",
-=======
   "version": "1.0.0-beta.13",
->>>>>>> 016bc0b7
   "description": "Ensures consistent encoding and decoding of TC Signals for the iab. Transparency and Consent Framework (TCF).",
   "author": "Chris Paterson <tcf@chrispaterson.io>",
   "homepage": "https://github.com/chrispaterson/iabtcf/tree/master/modules/core/",
@@ -27,17 +23,10 @@
     "test:lcov": "nyc --reporter=lcov mocha `find test -name '*.test.ts'`"
   },
   "dependencies": {
-<<<<<<< HEAD
-    "@iabtcf/util": "1.0.0-beta.9"
-  },
-  "devDependencies": {
-    "@iabtcf/testing": "1.0.0-beta.9",
-=======
     "@iabtcf/util": "1.0.0-beta.13"
   },
   "devDependencies": {
     "@iabtcf/testing": "1.0.0-beta.13",
->>>>>>> 016bc0b7
     "@istanbuljs/nyc-config-typescript": "^0.1.3",
     "@types/sinon": "^7.0.13",
     "@types/sinon-chai": "3.2.2",
