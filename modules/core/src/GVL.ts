--- conflicted
+++ resolved
@@ -126,7 +126,7 @@
    * @param {Promise} resolved when this GVL object is populated with the data
    * or rejected if there is an error.
    */
-  public readonly readyPromise: Promise<void | GVLError>;
+  public readyPromise: Promise<void | GVLError>;
 
   /**
    * @param {number} gvlSpecificationVersion - schema version for the GVL that is used
@@ -267,26 +267,37 @@
 
     this.readyPromise.then((): void => {
 
+      this.cacheLanguage(GVL.DEFAULT_LANGUAGE);
       this.isReady_ = true;
 
     }).catch((): void => {});// eslint-disable-line @typescript-eslint/no-empty-function
 
   }
 
-  private async fetchJson(url: string): Promise<void | Error> {
-
-    try {
-
-      this.deserialize(await Json.fetch(url) as GVL);
-
-    } catch (err) {
-
-      throw new GVLError(err.message);
+  /**
+   * emptyLanguageCache
+   *
+   * @param {string} [lang] - Optional ISO 639-1 langauge code to remove from
+   * the cache.  If a falsy value is passed it will empty the entire cache.
+   * @return {boolean} - whether or not the item specified was in the cache and
+   * subsequently removed
+   */
+  public emptyLanguageCache(lang?: string): boolean {
+
+    let retr = false;
+
+    if (lang) {
+
+      GVL.LANGUAGE_CACHE = new Map<string, Declarations>();
+      retr = true;
+
+    } else if (GVL.LANGUAGE_CACHE.has(lang as string)) {
+
+      GVL.LANGUAGE_CACHE.delete(lang as string);
+      retr = true;
 
     }
 
-<<<<<<< HEAD
-=======
     return retr;
 
   }
@@ -315,7 +326,6 @@
 
     }
 
->>>>>>> da01be40
   }
 
   /**
@@ -351,22 +361,6 @@
    * resolves when this GVL is populated with the data from the language file.
    */
   public async changeLanguage(lang: string): Promise<void | GVLError> {
-<<<<<<< HEAD
-
-    lang = lang.toUpperCase();
-
-    if (GVL.consentLanguages.has(lang)) {
-
-      if (lang !== this.lang_) {
-
-        if (!GVL.baseUrl) {
-
-          throw new GVLError('must specify GVL.baseUrl before changing the language');
-
-        }
-
-        try {
-=======
 
     const langUpper = lang.toUpperCase();
 
@@ -402,34 +396,18 @@
           } catch (err) {
 
             throw new GVLError('unable to load language: ' + err.message);
->>>>>>> da01be40
-
-          await this.fetchJson(GVL.baseUrl + GVL.languageFilename.replace('[LANG]', lang));
-
-<<<<<<< HEAD
-        } catch (err) {
-
-          throw new GVLError('unable to load language: ' + err.message);
-
-=======
->>>>>>> da01be40
+
+          }
+
         }
 
       }
 
-<<<<<<< HEAD
-      }
+      this.lang_ = langUpper;
 
     } else {
 
-      throw new GVLError('invalid language');
-=======
-      this.lang_ = langUpper;
-
-    } else {
-
       throw new GVLError(`unsupported language ${lang}`);
->>>>>>> da01be40
 
     }
 
