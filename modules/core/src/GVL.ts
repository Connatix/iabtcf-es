import {Cloneable} from './Cloneable';
import {GVLError} from './errors';
import {Json} from './Json';
import {ConsentLanguages, IntMap} from './model';
import {ByPurposeVendorMap, Declarations, Feature, IDSetMap, Purpose, Stack, Vendor, VendorList} from './model/gvl';

export type VersionOrVendorList = string | number | VendorList;
type PurposeOrFeature = 'purpose' | 'feature';
type PurposeSubType = 'consent' | 'legInt' | 'flexible';

/**
 * class with utilities for managing the global vendor list.  Will use JSON to
 * fetch the vendor list from specified url and will serialize it into this
 * object and provide accessors.  Provides ways to group vendors on the list by
 * purpose and feature.
 */
export class GVL extends Cloneable<GVL> implements VendorList {

  private static LANGUAGE_CACHE: Map<string, Declarations> = new Map<string, Declarations>();
  public static readonly DEFAULT_LANGUAGE: string = 'EN';

  /**
   * Set of available consent languages published by the IAB
   */
  public static readonly consentLanguages: ConsentLanguages = new ConsentLanguages();

  private static baseUrl_: string;

  /**
   * baseUrl - Entities using the vendor-list.json are required by the iab to
   * host their own copy of it to reduce the load on the iab's infrastructure
   * so a 'base' url must be set to be put together with the versioning scheme
   * of the filenames.
   *
   * @static
   * @param {string} url - the base url to load the vendor-list.json from.  This is
   * broken out from the filename because it follows a different scheme for
   * latest file vs versioned files.
   *
   * @throws {GVLError} - If the url is http[s]://vendorlist.consensu.org/...
   * this will throw an error.  IAB Europe requires that that CMPs and Vendors
   * cache their own copies of the GVL to minimize load on their
   * infrastructure.  For more information regarding caching of the
   * vendor-list.json, please see [the TCF documentation on 'Caching the Global
   * Vendor List'
   * ](https://github.com/InteractiveAdvertisingBureau/GDPR-Transparency-and-Consent-Framework/blob/master/TCFv2/IAB%20Tech%20Lab%20-%20Consent%20string%20and%20vendor%20list%20formats%20v2.md#caching-the-global-vendor-list)
   */
  public static set baseUrl(url: string) {

    const notValid = /^https?:\/\/vendorlist\.consensu\.org\//;

    if (notValid.test(url)) {

      throw new GVLError('Invalid baseUrl!  You may not pull directly from vendorlist.consensu.org and must provide your own cache');

    }

    // if a trailing slash was forgotten
    if (url.length > 0 && url[url.length - 1] !== '/') {

      url += '/';

    }

    this.baseUrl_ = url;

  };

  /**
   * baseUrl - Entities using the vendor-list.json are required by the iab to
   * host their own copy of it to reduce the load on the iab's infrastructure
   * so a 'base' url must be set to be put together with the versioning scheme
   * of the filenames.
   *
   * @static
   * @return {string} - returns the previously set baseUrl, the default is
   * `undefined`
   */
  public static get baseUrl(): string {

    return this.baseUrl_;

  }

  /**
   * @static
   * @param {string} - the latest is assumed to be vendor-list.json because
   * that is what the iab uses, but it could be different... if you want
   */
  public static latestFilename = 'vendor-list.json';

  /**
   * @static
   * @param {string} - the versioned name is assumed to be
   * vendor-list-v[VERSION].json where [VERSION] will be replaced with the
   * specified version.  But it could be different... if you want just make
   * sure to include the [VERSION] macro if you have a numbering scheme, it's a
   * simple string substitution.
   *
   * eg.
   * ```javascript
   * GVL.baseUrl = "http://www.mydomain.com/iabcmp/";
   * GVL.versionedFilename = "vendorlist?getVersion=[VERSION]";
   * ```
   */
  public static versionedFilename = 'archives/vendor-list-v[VERSION].json';

  /**
   * @param {string} - Translations of the names and descriptions for Purposes,
   * Special Purposes, Features, and Special Features to non-English languages
   * are contained in a file where attributes containing English content
   * (except vendor declaration information) are translated.  The iab publishes
   * one following the scheme below where the LANG is the iso639-1 language
   * code.  For a list of available translations
   * [please go here](https://register.consensu.org/Translation).
   *
   * eg.
   * ```javascript
   * GVL.baseUrl = "http://www.mydomain.com/iabcmp/";
   * GVL.languageFilename = "purposes?getPurposes=[LANG]";
   * ```
   */
  public static languageFilename = 'purposes-[LANG].json';

  /**
   * @param {Promise} resolved when this GVL object is populated with the data
   * or rejected if there is an error.
   */
  public readyPromise: Promise<void | GVLError>;

  /**
   * @param {number} gvlSpecificationVersion - schema version for the GVL that is used
   */
  public gvlSpecificationVersion: number;

  /**
   * @param {number} incremented with each published file change
   */
  public vendorListVersion: number;

  /**
   * @param {number} tcfPolicyVersion - The TCF MO will increment this value
   * whenever a GVL change (such as adding a new Purpose or Feature or a change
   * in Purpose wording) legally invalidates existing TC Strings and requires
   * CMPs to re-establish transparency and consent from users. If the policy
   * version number in the latest GVL is different from the value in your TC
   * String, then you need to re-establish transparency and consent for that
   * user. A version 1 format TC String is considered to have a version value
   * of 1.
   */
  public tcfPolicyVersion: number;

  /**
   * @param {string | Date} lastUpdated - the date in which the vendor list
   * json file  was last updated.
   */
  public lastUpdated: string | Date;

  /**
   * @param {IntMap<Purpose>} a collection of [[Purpose]]s
   */
  public purposes: IntMap<Purpose>;

  /**
   * @param {IntMap<Purpose>} a collection of [[Purpose]]s
   */
  public specialPurposes: IntMap<Purpose>;

  /**
   * @param {IntMap<Feature>} a collection of [[Feature]]s
   */
  public features: IntMap<Feature>;

  /**
   * @param {IntMap<Feature>} a collection of [[Feature]]s
   */
  public specialFeatures: IntMap<Feature>;

  /**
   * @param {boolean} internal reference of when the GVL is ready to be used
   */
  private isReady_ = false;
  /**
   * @param {IntMap<Vendor>} a collection of [[Vendor]]s
   */
  private vendors_: IntMap<Vendor>;

  /**
   * @param {IntMap<Vendor>} a collection of [[Vendor]]. Used as a backup if a whitelist is sets
   */
  private fullVendorList: IntMap<Vendor>;

  /**
   * @param {ByPurposeVendorMap} vendors by purpose
   */
  private byPurposeVendorMap: ByPurposeVendorMap;

  /**
   * @param {IDSetMap} vendors by special purpose
   */
  private bySpecialPurposeVendorMap: IDSetMap;

  /**
   * @param {IDSetMap} vendors by feature
   */
  private byFeatureVendorMap: IDSetMap;

  /**
   * @param {IDSetMap} vendors by special feature
   */
  private bySpecialFeatureVendorMap: IDSetMap;

  /**
   * @param {IntMap<Stack>} a collection of [[Stack]]s
   */
  public stacks: IntMap<Stack>;

  private lang_: string;

  /**
   * @param {VersionOrVendorList} [versionOrVendorList] - can be either a
   * [[VendorList]] object or a version number represented as a string or
   * number to download.  If nothing is passed the latest version of the GVL
   * will be loaded
   */
  public constructor( versionOrVendorList?: VersionOrVendorList ) {

    super();

    /**
     * should have been configured before and instance was created and will
     * persist through the app
     */
    let url = GVL.baseUrl;

    this.lang_ = GVL.DEFAULT_LANGUAGE;

    if (this.isVendorList(versionOrVendorList as GVL)) {

      this.deserialize(versionOrVendorList as Declarations);
      this.isReady_ = true;
      this.readyPromise = Promise.resolve();

    } else {

      if (!url) {

        throw new GVLError('must specify GVL.baseUrl before loading GVL json');

      }

      if (versionOrVendorList as number > 0) {

        // load version specified
        url += GVL.versionedFilename.replace('[VERSION]', versionOrVendorList + '');

      } else {

        // whatever it is (or isn't)... it doesn't matter we'll just get the latest
        url += GVL.latestFilename;

      }

      this.readyPromise = this.fetchJson(url);

    }

    this.readyPromise.then((): void => {

      this.cacheLanguage(GVL.DEFAULT_LANGUAGE);
      this.isReady_ = true;

    }).catch((): void => {});// eslint-disable-line @typescript-eslint/no-empty-function

  }

  /**
   * emptyLanguageCache
   *
   * @param {string} [lang] - Optional ISO 639-1 langauge code to remove from
   * the cache.  If a falsy value is passed it will empty the entire cache.
   * @return {boolean} - whether or not the item specified was in the cache and
   * subsequently removed
   */
  public emptyLanguageCache(lang?: string): boolean {

    let retr = false;

    if (lang) {

      GVL.LANGUAGE_CACHE = new Map<string, Declarations>();
      retr = true;

    } else if (GVL.LANGUAGE_CACHE.has(lang as string)) {

      GVL.LANGUAGE_CACHE.delete(lang as string);
      retr = true;

    }

    return retr;

  }

  private cacheLanguage(lang: string): void {

    GVL.LANGUAGE_CACHE.set(lang, {
      purposes: this.purposes,
      specialPurposes: this.specialPurposes,
      features: this.features,
      specialFeatures: this.specialFeatures,
      stacks: this.stacks,
    });

  }

  private async fetchJson(url: string): Promise<void | Error> {

    try {

      this.deserialize(await Json.fetch(url) as GVL);

    } catch (err) {

      throw new GVLError(err.message);

    }

  }

  /**
   * getJson - Method for getting the JSON that was downloaded to created this
   * `GVL` object
   *
   * @return {VendorList} - The basic JSON structure without the extra
   * functionality and methods of this class.
   */
  public getJson(): VendorList {

    return JSON.parse(JSON.stringify({
      gvlSpecificationVersion: this.gvlSpecificationVersion,
      vendorListVersion: this.vendorListVersion,
      tcfPolicyVersion: this.tcfPolicyVersion,
      lastUpdated: this.lastUpdated,
      purposes: this.purposes,
      specialPurposes: this.specialPurposes,
      features: this.features,
      specialFeatures: this.specialFeatures,
      stacks: this.stacks,
      vendors: this.fullVendorList,
    }));

  }

  /**
   * changeLanguage - retrieves the purpose language translation and sets the
   * internal language variable
   *
   * @param {string} lang - ISO 639-1 langauge code to change language to
   * @return {Promise<string | GVLError>} - returns Promise resolved with the
   * final setting of the language value.  Languages are stored in uppercase so
   * if lower case is passed to this function it will convert it to upper case
   * and return that.
   */
<<<<<<< HEAD
  public async changeLanguage(lang: string): Promise<string | GVLError> {

    lang = lang.toUpperCase();

    if (GVL.consentLanguages.has(lang)) {

      if (lang !== this.lang_) {

        if (GVL.LANGUAGE_CACHE.has(lang)) {

          const cached: Declarations = GVL.LANGUAGE_CACHE.get(lang) as Declarations;
=======
  public async changeLanguage(lang: string): Promise<void | GVLError> {

    const langUpper = lang.toUpperCase();

    if (GVL.consentLanguages.has(langUpper)) {

      if (langUpper !== this.lang_) {

        if (GVL.LANGUAGE_CACHE.has(langUpper)) {

          const cached: Declarations = GVL.LANGUAGE_CACHE.get(langUpper) as Declarations;
>>>>>>> 1355c345

          for (const prop in cached) {

            if (cached.hasOwnProperty(prop)) {

              this[prop] = cached[prop];

            }

          }

        } else {

          // load Language specified
          const url = GVL.baseUrl + GVL.languageFilename.replace('[LANG]', lang);

          try {

            await this.fetchJson(url);

<<<<<<< HEAD
            this.cacheLanguage(lang);

          } catch (err) {

            throw new GVLError(`unable to load language: ${err.message}`);

          }

        }

      }

      this.lang_ = lang;
      return this.lang_;

    } else {

      throw new GVLError('invalid language');
=======
            this.cacheLanguage(langUpper);

          } catch (err) {

            throw new GVLError('unable to load language: ' + err.message);

          }

        }

      }

      this.lang_ = langUpper;

    } else {

      throw new GVLError(`unsupported language ${lang}`);
>>>>>>> 1355c345

    }

  }

  public get language(): string {

    return this.lang_;

  }

  private isVendorList(gvlObject: object): gvlObject is VendorList {

    return gvlObject !== undefined && (gvlObject as VendorList).vendors !== undefined;

  }

  private deserialize(gvlObject: Declarations): void {

    /**
     * these are deserialized regardless of whether it's a Declarations file or
     * a VendorList
     */
    this.purposes = gvlObject.purposes;
    this.specialPurposes = gvlObject.specialPurposes;
    this.features = gvlObject.features;
    this.specialFeatures = gvlObject.specialFeatures;
    this.stacks = gvlObject.stacks;

    if (this.isVendorList(gvlObject)) {

      this.gvlSpecificationVersion = gvlObject.gvlSpecificationVersion;
      this.tcfPolicyVersion = gvlObject.tcfPolicyVersion;
      this.vendorListVersion = gvlObject.vendorListVersion;
      this.lastUpdated = gvlObject.lastUpdated;

      if (typeof this.lastUpdated === 'string') {

        this.lastUpdated = new Date(this.lastUpdated);

      }

      this.vendors_ = gvlObject.vendors;
      this.fullVendorList = gvlObject.vendors;
      this.mapVendors();

    }

  }

  private mapVendors(): void {

    // create new instances of the maps
    this.byPurposeVendorMap = {};
    this.bySpecialPurposeVendorMap = {};
    this.byFeatureVendorMap = {};
    this.bySpecialFeatureVendorMap = {};

    // initializes data structure for purpose map
    Object.keys(this.purposes).forEach((purposeId: string): void => {

      this.byPurposeVendorMap[purposeId] = {
        legInt: new Set<number>(),
        consent: new Set<number>(),
        flexible: new Set<number>(),
      };

    });

    // initializes data structure for special purpose map
    Object.keys(this.specialPurposes).forEach((purposeId: string): void => {

      this.bySpecialPurposeVendorMap[purposeId] = new Set<number>();

    });

    // initializes data structure for feature map
    Object.keys(this.features).forEach((featureId: string): void => {

      this.byFeatureVendorMap[featureId] = new Set<number>();

    });

    // initializes data structure for feature map
    Object.keys(this.specialFeatures).forEach((featureId: string): void => {

      this.bySpecialFeatureVendorMap[featureId] = new Set<number>();

    });

    // assigns vendor ids to their respective maps
    Object.keys(this.vendors_).forEach((vendorId: string): void => {

      const vendor: Vendor = this.vendors_[vendorId];
      const numVendorId: number = parseInt(vendorId, 10);

      vendor.purposes.forEach((purposeId: number): void => {

        const purpGroup = this.byPurposeVendorMap[purposeId + ''];

        purpGroup.consent.add(numVendorId);

      });

      vendor.specialPurposes.forEach((purposeId: number): void => {

        this.bySpecialPurposeVendorMap[purposeId + ''].add(numVendorId);

      });

      vendor.legIntPurposes.forEach((purposeId: number): void => {

        this.byPurposeVendorMap[purposeId + ''].legInt.add(numVendorId);

      });

      // could not be there
      if (vendor.flexiblePurposes) {

        vendor.flexiblePurposes.forEach((purposeId: number): void => {

          this.byPurposeVendorMap[purposeId + ''].flexible.add(numVendorId);

        });

      }

      vendor.features.forEach((featureId: number): void => {

        this.byFeatureVendorMap[featureId + ''].add(numVendorId);

      });

      vendor.specialFeatures.forEach((featureId: number): void => {

        this.bySpecialFeatureVendorMap[featureId + ''].add(numVendorId);

      });

    });

  }

  private getFilteredVendors(
    purposeOrFeature: PurposeOrFeature,
    id: number,
    subType?: PurposeSubType,
    special?: boolean,
  ): IntMap<Vendor> {

    const properPurposeOrFeature: string = purposeOrFeature.charAt(0).toUpperCase() + purposeOrFeature.slice(1);
    let vendorSet: Set<number>;
    const retr: IntMap<Vendor> = {};

    if (purposeOrFeature === 'purpose' && subType) {

      vendorSet = this['by' + properPurposeOrFeature + 'VendorMap'][id + ''][subType];

    } else {

      vendorSet = this['by' + (special ? 'Special' : '' ) + properPurposeOrFeature + 'VendorMap'][id + ''];

    }

    vendorSet.forEach((vendorId: number): void => {

      retr[vendorId + ''] = this.vendors[vendorId + ''];

    });

    return retr;

  }

  /**
   * getVendorsWithConsentPurpose
   *
   * @param {number} purposeId
   * @return {IntMap<Vendor>} - list of vendors that have declared the consent purpose id
   */
  public getVendorsWithConsentPurpose(purposeId: number): IntMap<Vendor> {

    return this.getFilteredVendors('purpose', purposeId, 'consent');

  }

  /**
   * getVendorsWithLegIntPurpose
   *
   * @param {number} purposeId
   * @return {IntMap<Vendor>} - list of vendors that have declared the legInt (Legitimate Interest) purpose id
   */
  public getVendorsWithLegIntPurpose(purposeId: number): IntMap<Vendor> {

    return this.getFilteredVendors('purpose', purposeId, 'legInt');

  }

  /**
   * getVendorsWithFlexiblePurpose
   *
   * @param {number} purposeId
   * @return {IntMap<Vendor>} - list of vendors that have declared the flexible purpose id
   */
  public getVendorsWithFlexiblePurpose(purposeId: number): IntMap<Vendor> {

    return this.getFilteredVendors('purpose', purposeId, 'flexible');

  }

  /**
   * getVendorsWithSpecialPurpose
   *
   * @param {number} specialPurposeId
   * @return {IntMap<Vendor>} - list of vendors that have declared the special purpose id
   */
  public getVendorsWithSpecialPurpose(specialPurposeId: number): IntMap<Vendor> {

    return this.getFilteredVendors('purpose', specialPurposeId, undefined, true);

  }

  /**
   * getVendorsWithFeature
   *
   * @param {number} featureId
   * @return {IntMap<Vendor>} - list of vendors that have declared the feature id
   */
  public getVendorsWithFeature(featureId: number): IntMap<Vendor> {

    return this.getFilteredVendors('feature', featureId);

  }

  /**
   * getVendorsWithSpecialFeature
   *
   * @param {number} specialFeatureId
   * @return {IntMap<Vendor>} - list of vendors that have declared the special feature id
   */
  public getVendorsWithSpecialFeature(specialFeatureId: number): IntMap<Vendor> {

    return this.getFilteredVendors('feature', specialFeatureId, undefined, true);

  }

  public get vendors(): IntMap<Vendor> {

    return this.vendors_;

  }

  /**
   * narrowVendorsTo - narrows vendors represented in this GVL to the list of ids passed in
   *
   * @param {number[]} vendorIds - list of ids to narrow this GVL to
   * @return {void}
   */
  public narrowVendorsTo(vendorIds: number[]): void {

    this.vendors_ = {};
    vendorIds.forEach((id: number): void => {

      const strId = id + '';

      if (this.fullVendorList[strId]) {

        this.vendors[strId] = this.fullVendorList[strId];

      }

    });
    this.mapVendors();

  }

  /**
   * isReady - Whether or not this instance is ready to be used.  This will be
   * immediately and synchronously true if a vnedorlist object is passed into
   * the constructor or once the JSON vendorllist is retrieved.
   *
   * @return {boolean} whether or not the instance is ready to be interacted
   * with and all the data is populated
   */
  public get isReady(): boolean {

    return this.isReady_;

  }

  /**
   * clone - overrides base `clone()` method since GVL is a special class that
   * represents a JSON structure with some additional functionality
   *
   * @return {GVL}
   */
  public clone(): GVL {

    return new GVL(this.getJson());

  }

}<|MERGE_RESOLUTION|>--- conflicted
+++ resolved
@@ -357,24 +357,9 @@
    * internal language variable
    *
    * @param {string} lang - ISO 639-1 langauge code to change language to
-   * @return {Promise<string | GVLError>} - returns Promise resolved with the
-   * final setting of the language value.  Languages are stored in uppercase so
-   * if lower case is passed to this function it will convert it to upper case
-   * and return that.
-   */
-<<<<<<< HEAD
-  public async changeLanguage(lang: string): Promise<string | GVLError> {
-
-    lang = lang.toUpperCase();
-
-    if (GVL.consentLanguages.has(lang)) {
-
-      if (lang !== this.lang_) {
-
-        if (GVL.LANGUAGE_CACHE.has(lang)) {
-
-          const cached: Declarations = GVL.LANGUAGE_CACHE.get(lang) as Declarations;
-=======
+   * @return {Promise<void | GVLError>} - returns the `readyPromise` and
+   * resolves when this GVL is populated with the data from the language file.
+   */
   public async changeLanguage(lang: string): Promise<void | GVLError> {
 
     const langUpper = lang.toUpperCase();
@@ -386,7 +371,6 @@
         if (GVL.LANGUAGE_CACHE.has(langUpper)) {
 
           const cached: Declarations = GVL.LANGUAGE_CACHE.get(langUpper) as Declarations;
->>>>>>> 1355c345
 
           for (const prop in cached) {
 
@@ -407,12 +391,11 @@
 
             await this.fetchJson(url);
 
-<<<<<<< HEAD
-            this.cacheLanguage(lang);
+            this.cacheLanguage(langUpper);
 
           } catch (err) {
 
-            throw new GVLError(`unable to load language: ${err.message}`);
+            throw new GVLError('unable to load language: ' + err.message);
 
           }
 
@@ -420,31 +403,11 @@
 
       }
 
-      this.lang_ = lang;
-      return this.lang_;
+      this.lang_ = langUpper;
 
     } else {
 
-      throw new GVLError('invalid language');
-=======
-            this.cacheLanguage(langUpper);
-
-          } catch (err) {
-
-            throw new GVLError('unable to load language: ' + err.message);
-
-          }
-
-        }
-
-      }
-
-      this.lang_ = langUpper;
-
-    } else {
-
       throw new GVLError(`unsupported language ${lang}`);
->>>>>>> 1355c345
 
     }
 
