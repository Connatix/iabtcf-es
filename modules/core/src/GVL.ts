--- conflicted
+++ resolved
@@ -224,14 +224,16 @@
   }
 
   /**
-<<<<<<< HEAD
    * Creates a clone of this GVL
    * @return {GVL}
    */
   public clone(): GVL {
 
     return this._clone(this);
-=======
+
+  }
+
+  /**
    * emptyLanguageCache
    *
    * @param {string} [lang] - Optional ISO 639-1 langauge code to remove from
@@ -256,7 +258,6 @@
     }
 
     return retr;
->>>>>>> 1de7f573
 
   }
 
