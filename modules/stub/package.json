{
  "name": "@iabtcf/stub",
<<<<<<< HEAD
  "version": "1.0.0-beta.9",
=======
  "version": "1.0.0-beta.13",
>>>>>>> 016bc0b7
  "description": "CMP API Stub code",
  "author": "Chris Paterson <tcf@chrispaterson.io>",
  "homepage": "https://github.com/chrispaterson/iabtcf/tree/master/modules/cli/",
  "license": "Apache-2.0",
  "main": "lib/stub.js",
  "files": [
    "lib/stub.js"
  ],
  "scripts": {
    "build": "rm -rf lib && mkdir lib ; babel src/stub.js | terser -m -c --source-map url='stub.js.map' -o lib/stub.js",
    "build:dev": "rm -rf lib && ln -s src lib",
    "prepack": "yarn run build",
    "lint": "exit 0"
  },
  "dependencies": {
<<<<<<< HEAD
    "@iabtcf/core": "1.0.0-beta.9"
=======
    "@iabtcf/core": "1.0.0-beta.13"
>>>>>>> 016bc0b7
  },
  "devDependencies": {
    "@babel/cli": "^7.7.5",
    "@babel/core": "^7.7.5",
    "@babel/preset-env": "^7.7.6",
    "eslint": "6.8.0",
    "terser": "^4.4.3"
  },
  "publishConfig": {
    "access": "public"
  },
  "keywords": [
    "interactive",
    "advertising",
    "bureau",
    "iab",
    "transparency",
    "consent",
    "consentstring",
    "tcstring",
    "gvl",
    "vendor",
    "framework",
    "tcf",
    "lib",
    "library",
    "cmp",
    "2.0",
    "v2.0",
    "v2",
    "software",
    "development",
    "api",
    "kit",
    "sdk",
    "gdpr"
  ],
  "repository": {
    "type": "git",
    "url": "https://github.com/chrispaterson/iabtcf.git",
    "directory": "modules/stub"
  },
  "gitHead": "fb56d5db3fbb56677a07bc99fec207394476d87f"
}<|MERGE_RESOLUTION|>--- conflicted
+++ resolved
@@ -1,10 +1,6 @@
 {
   "name": "@iabtcf/stub",
-<<<<<<< HEAD
-  "version": "1.0.0-beta.9",
-=======
   "version": "1.0.0-beta.13",
->>>>>>> 016bc0b7
   "description": "CMP API Stub code",
   "author": "Chris Paterson <tcf@chrispaterson.io>",
   "homepage": "https://github.com/chrispaterson/iabtcf/tree/master/modules/cli/",
@@ -20,11 +16,7 @@
     "lint": "exit 0"
   },
   "dependencies": {
-<<<<<<< HEAD
-    "@iabtcf/core": "1.0.0-beta.9"
-=======
     "@iabtcf/core": "1.0.0-beta.13"
->>>>>>> 016bc0b7
   },
   "devDependencies": {
     "@babel/cli": "^7.7.5",
